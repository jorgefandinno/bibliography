@proceedings{aaai00,
  title = {Proceedings of the Seventeenth National Conference on Artificial Intelligence (AAAI'00)},
  booktitle = {Proceedings of the Seventeenth National Conference on Artificial Intelligence (AAAI'00)},
  publisher = aaaimit,
  year = {2000}
}

@proceedings{aaai02,
  title = {Proceedings of the Eighteenth National Conference on Artificial Intelligence (AAAI'02)},
  editor = {R. Dechter and M. Kearns and R. Sutton},
  booktitle = {Proceedings of the Eighteenth National Conference on Artificial Intelligence (AAAI'02)},
  publisher = {{AAAI} Press},
  year = {2002}
}

@proceedings{aaai04,
  title = {Proceedings of the Nineteenth National Conference on Artificial Intelligence (AAAI'04)},
  editor = {D. McGuinness and G. Ferguson},
  booktitle = {Proceedings of the Nineteenth National Conference on Artificial Intelligence (AAAI'04)},
  publisher = {{AAAI} Press},
  year = {2004}
}

@proceedings{aaai05,
  title = {Proceedings of the Twentieth National Conference on Artificial Intelligence (AAAI'05)},
  editor = {M. Veloso and S. Kambhampati},
  booktitle = {Proceedings of the Twentieth National Conference on Artificial Intelligence (AAAI'05)},
  publisher = {{AAAI} Press},
  year = {2005}
}

@proceedings{aaai06,
  title = {Proceedings of the Twenty-first National Conference on Artificial Intelligence (AAAI'06)},
  editor = {Y. Gil and R. Mooney},
  booktitle = {Proceedings of the Twenty-first National Conference on Artificial Intelligence (AAAI'06)},
  publisher = {{AAAI} Press},
  year = {2006}
}

@proceedings{aaai07,
  title = {Proceedings of the Twenty-second National Conference on Artificial Intelligence (AAAI'07)},
  booktitle = {Proceedings of the Twenty-second National Conference on Artificial Intelligence (AAAI'07)},
  publisher = {{AAAI} Press},
  year = {2007}
}

@proceedings{aaai08,
  title = {Proceedings of the Twenty-third National Conference on Artificial Intelligence (AAAI'08)},
  editor = {D. Fox and C. Gomes},
  booktitle = {Proceedings of the Twenty-third National Conference on Artificial Intelligence (AAAI'08)},
  publisher = {{AAAI} Press},
  year = {2008}
}

@proceedings{aaai10,
  title = {Proceedings of the Twenty-fourth National Conference on Artificial Intelligence (AAAI'10)},
  editor = {M. Fox and D. Poole},
  booktitle = {Proceedings of the Twenty-fourth National Conference on Artificial Intelligence (AAAI'10)},
  publisher = {{AAAI} Press},
  year = {2010}
}

@proceedings{aaai11,
  title = {Proceedings of the Twenty-fifth National Conference on Artificial Intelligence (AAAI'11)},
  editor = {W. Burgard and D. Roth},
<<<<<<< HEAD
  booktitle = {Proceedings of the Twenty-fifth National Conference on Artificial Intelligence (AAAI'11)},
  publisher = {AAAI Press},
=======
  booktitle = {Proceedings of the Twenty-Fifth National Conference on Artificial Intelligence (AAAI'11)},
  publisher = {{AAAI} Press},
>>>>>>> 992c2894
  year = {2011}
}

@proceedings{aaai12,
  title = {Proceedings of the Twenty-sixth National Conference on Artificial Intelligence (AAAI'12)},
  editor = {J. Hoffmann and B. Selman},
  booktitle = {Proceedings of the Twenty-sixth National Conference on Artificial Intelligence (AAAI'12)},
  publisher = {AAAI Press},
  year = {2012}
}

@proceedings{aaai13,
  title = {Proceedings of the Twenty-seventh National Conference on Artificial Intelligence (AAAI'13)},
  editor = {M. {desJardins} and M. Littman},
<<<<<<< HEAD
  booktitle = {Proceedings of the Twenty-seventh National Conference on Artificial Intelligence (AAAI'13)},
  publisher = {AAAI Press},
=======
  booktitle = {Proceedings of the Twenty-Seventh National Conference on Artificial Intelligence (AAAI'13)},
  publisher = {{AAAI} Press},
>>>>>>> 992c2894
  year = {2013}
}

@proceedings{aaai14,
  title = {Proceedings of the Twenty-eighth National Conference on Artificial Intelligence (AAAI'14)},
  editor = {C. Brodley and P. Stone},
<<<<<<< HEAD
  booktitle = {Proceedings of the Twenty-eighth National Conference on Artificial Intelligence (AAAI'14)},
  publisher = {AAAI Press},
=======
  booktitle = {Proceedings of the Twenty-Eighth National Conference on Artificial Intelligence (AAAI'14)},
  publisher = {{AAAI} Press},
>>>>>>> 992c2894
  year = {2014}
}

@proceedings{aaai15,
  title = {Proceedings of the Twenty-ninth National Conference on Artificial Intelligence (AAAI'15)},
  editor = {B. Bonet and S. Koenig},
<<<<<<< HEAD
  booktitle = {Proceedings of the Twenty-ninth National Conference on Artificial Intelligence (AAAI'15)},
  publisher = {AAAI Press},
=======
  booktitle = {Proceedings of the Twenty-Ninth National Conference on Artificial Intelligence (AAAI'15)},
  publisher = {{AAAI} Press},
>>>>>>> 992c2894
  year = {2015}
}

@proceedings{aaai16,
  title = {Proceedings of the Thirtieth National Conference on Artificial Intelligence (AAAI'16)},
  editor = {D. Schuurmans and M. Wellman},
  booktitle = {Proceedings of the Thirtieth National Conference on Artificial Intelligence (AAAI'16)},
  publisher = {{AAAI} Press},
  year = {2016}
}

@proceedings{aaai17,
  title = {Proceedings of the Thirty-first National Conference on Artificial Intelligence (AAAI'17)},
  editor = {P. Satinder and S. Markovitch},
  booktitle = {Proceedings of the Thirty-first National Conference on Artificial Intelligence (AAAI'17)},
  publisher = {{AAAI} Press},
  year = {2017}
}

@proceedings{aaai19,
  title = {Proceedings of the Thirty-third National Conference on Artificial Intelligence (AAAI'19)},
  editor = {P. {Van Hentenryck} and Z. Zhou},
  booktitle = {Proceedings of the Thirty-third National Conference on Artificial Intelligence (AAAI'19)},
  publisher = {{AAAI} Press},
  year = {2019}
}

@proceedings{aaai20,
  title = {Proceedings of the Thirty-fourth National Conference on Artificial Intelligence (AAAI'20)},
  booktitle = {Proceedings of the Thirty-fourth National Conference on Artificial Intelligence (AAAI'20)},
  publisher = {{AAAI} Press},
  year = {2020}
}

@proceedings{aaai21,
  title = {Proceedings of the Thirty-fifth National Conference on Artificial Intelligence (AAAI'21)},
  booktitle = {Proceedings of the Thirty-fifth National Conference on Artificial Intelligence (AAAI'21)},
  publisher = {{AAAI} Press},
  year = {2021}
}

@proceedings{aaai22,
  title = {Proceedings of the Thirty-sixth National Conference on Artificial Intelligence (AAAI'22)},
  booktitle = {Proceedings of the Thirty-sixth National Conference on Artificial Intelligence (AAAI'22)},
  publisher = {{AAAI} Press},
  year = {2022}
}

@proceedings{aaai87,
  title = {Proceedings of the Sixth National Conference on Artificial Intelligence (AAAI'87)},
  editor = {K. Forbus and H. Shrobe},
  booktitle = {Proceedings of the Sixth National Conference on Artificial Intelligence (AAAI'87)},
  publisher = m-k,
  year = {1987}
}

@proceedings{aaai88,
  title = {Proceedings of the Seventh National Conference on Artificial Intelligence (AAAI'88)},
  editor = {H. Shrobe and T. Mitchell and R. Smith},
  booktitle = {Proceedings of the Seventh National Conference on Artificial Intelligence (AAAI'88)},
  publisher = {{AAAI} Press / The {MIT} Press},
  year = {1988}
}

@proceedings{aaai90,
  title = {Proceedings of the Eighth National Conference on Artificial Intelligence (AAAI'90)},
  editor = {H. Shrobe and T. Dietterich and W. Swartout},
  booktitle = {Proceedings of the Eighth National Conference on Artificial Intelligence (AAAI'90)},
  publisher = {{AAAI} Press},
  year = {1990}
}

@proceedings{aaai94,
  title = {Proceedings of the Twelfth National Conference on Artificial Intelligence (AAAI'94)},
  editor = {B. Hayes-Roth and R. Korf},
  booktitle = {Proceedings of the Twelfth National Conference on Artificial Intelligence (AAAI'94)},
  publisher = {{AAAI} Press},
  year = {1994}
}

@proceedings{aaai96,
  title = {Proceedings of the Thirteenth National Conference on Artificial Intelligence (AAAI'96)},
  editor = {W. Clancey and D. Weld},
  booktitle = {Proceedings of the Thirteenth National Conference on Artificial Intelligence (AAAI'96)},
  publisher = aaaimit,
  year = {1996}
}

@proceedings{aaai97,
  title = {Proceedings of the Fourteenth National Conference on Artificial Intelligence (AAAI'97)},
  editor = {B. Kuipers and B. Webber},
  booktitle = {Proceedings of the Fourteenth National Conference on Artificial Intelligence (AAAI'97)},
  publisher = aaaimit,
  year = {1997}
}

@proceedings{aaai98,
  title = {Proceedings of the Fifteenth National Conference on Artificial Intelligence (AAAI'98)},
  editor = {J. Mostow and C. Rich},
  booktitle = {Proceedings of the Fifteenth National Conference on Artificial Intelligence (AAAI'98)},
  publisher = aaaimit,
  year = {1998}
}

@proceedings{aaai99,
  title = {Proceedings of the Sixteenth National Conference on Artificial Intelligence (AAAI'99)},
  editor = {J. Hendler and D. Subramanian},
  booktitle = {Proceedings of the Sixteenth National Conference on Artificial Intelligence (AAAI'99)},
  publisher = aaaimit,
  year = {1999}
}

@proceedings{aamas02,
  title = {Proceedings of the First International Joint Conference on Autonomous Agents and Multiagent Systems (AAMAS'02)},
  booktitle = {Proceedings of the First International Joint Conference on Autonomous Agents and Multiagent Systems (AAMAS'02)},
  publisher = acm,
  year = {2002}
}

@proceedings{aamas06,
  title = {Proceedings of the Fifth International Joint Conference on Autonomous Agents and Multiagent Systems (AAMAS'06)},
  editor = {H. Nakashima and M. Wellman and G. Weiss and P. Stone},
  booktitle = {Proceedings of the Fifth International Joint Conference on Autonomous Agents and Multiagent Systems (AAMAS'06)},
  publisher = acm,
  year = {2006}
}

@proceedings{aamas09,
  title = {Proceedings of the Eighth International Joint Conference on Autonomous Agents and Multiagent Systems (AAMAS 2009)},
  editor = {C. Sierra and C. Castelfranchi and K. Decker and J. Sichman},
  booktitle = {Proceedings of the Eighth International Joint Conference on Autonomous Agents and Multiagent Systems (AAMAS 2009)},
  publisher = {IFAAMAS},
  year = {2009}
}

@proceedings{aamas10,
  title = {Proceedings of the Ninth International Conference on Autonomous Agents and Multiagent Systems (AAMAS'10)},
  editor = {W. {van der Hoek} and G. Kaminka and Y. Lesp{\'e}rance and M. Luck and S. Sen},
  booktitle = {Proceedings of the Ninth International Conference on Autonomous Agents and Multiagent Systems (AAMAS'10)},
  publisher = {IFAAMAS},
  year = {2010}
}

@proceedings{aamas12,
  title = {Proceedings of the Eleventh International Conference on Autonomous Agents and Multiagent Systems (AAMAS'12)},
  editor = {W. {van der Hoek} and L. Padgham and V. Conitzer and M. Winikoff},
  booktitle = {Proceedings of the Eleventh International Conference on Autonomous Agents and Multiagent Systems (AAMAS'12)},
  publisher = {IFAAMAS},
  year = {2012}
}

@proceedings{aamas16,
  title = {Proceedings of the Fifteenth International Conference on Autonomous Agents and Multiagent Systems (AAMAS'16)},
  editor = {C. Jonker and S. Marsella and J. Thangarajah and K. Tuyls},
  booktitle = {Proceedings of the Fifteenth International Conference on Autonomous Agents and Multiagent Systems (AAMAS'16)},
  publisher = acm,
  year = {2016}
}

@proceedings{aamas18,
  title = {Proceedings of the Seventeenth International Conference on Autonomous Agents and Multiagent Systems (AAMAS'18)},
  editor = {E. Andr{\'e} and S. Koenig and M. Dastani and G. Sukthankar},
  booktitle = {Proceedings of the Seventeenth International Conference on Autonomous Agents and Multiagent Systems (AAMAS'18)},
  publisher = {IFAAMAS},
  year = {2018}
}

@proceedings{aamas20,
  title = {Proceedings of the Nineteenth International Conference on Autonomous Agents and Multiagent Systems (AAMAS'20)},
  editor = {A. {El Fallah Seghrouchni} and G. Sukthankar and B. An and N. Yorke{-}Smith},
  booktitle = {Proceedings of the Nineteenth International Conference on Autonomous Agents and Multiagent Systems (AAMAS'20)},
  publisher = {IFAAMAS},
  year = {2020}
}

@proceedings{aamas22,
  title = {Proceedings of the Twenty-first International Conference on Autonomous Agents and Multiagent Systems (AAMAS'22)},
  editor = {P. Faliszewski and V. Mascardi and C. Pelachaud and M. Taylor},
  booktitle = {Proceedings of the Twenty-first International Conference on Autonomous Agents and Multiagent Systems (AAMAS'22)},
  doi = {10.5555/3535850},
  publisher = {International Foundation for Autonomous Agents and Multiagent Systems {(IFAAMAS)}},
  year = {2022}
}

@proceedings{ab07,
  title = {Proceedings of the Second International Conference on Algebraic Biology (AB'07)},
  editor = {H. Anai and K. Horimoto and T. Kutsia},
  booktitle = {Proceedings of the Second International Conference on Algebraic Biology (AB'07)},
  publisher = springer,
  series = lncs,
  volume = {4545},
  year = {2007}
}

@book{ads07,
  title = {Data Streams --- Models and Algorithms},
  editor = {C. Aggarwal},
  booktitle = {Data Streams --- Models and Algorithms},
  publisher = springer,
  series = {Advances in Database Systems},
  volume = {31},
  year = {2007}
}

@proceedings{agp03,
  title = {Proceedings of the Joint Conference on Declarative Programming (AGP'03)},
  editor = {F. Buccafurri},
  booktitle = {Proceedings of the Joint Conference on Declarative Programming (AGP'03)},
  year = {2003}
}

@proceedings{ai11,
  title = {Proceedings of the Twenty-fourth Canadian Conference on Artificial Intelligence},
  editor = {C. Butz and P. Lingras},
  booktitle = {Proceedings of the Twenty-fourth Canadian Conference on Artificial Intelligence},
  publisher = springer,
  series = lncs,
  volume = {6657},
  year = {2011}
}

@proceedings{ai12,
  title = {Proceedings of the Twenty-fifth Canadian Conference on Artificial Intelligence (AI'12)},
  editor = {L. Kosseim and D. Inkpen},
  booktitle = {Proceedings of the Twenty-fifth Canadian Conference on Artificial Intelligence (AI'12)},
  publisher = springer,
  series = lncs,
  volume = {7310},
  year = {2012}
}

@proceedings{aimsa08,
  title = {Proceedings of the Thirteenth International Conference on Artificial Intelligence: Methodology, Systems, and Applications (AIMSA'08)},
  editor = {D. Dochev and M. Pistore and P. Traverso},
  booktitle = {Proceedings of the Thirteenth International Conference on Artificial Intelligence: Methodology, Systems, and Applications (AIMSA'08)},
  publisher = springer,
  series = lnai,
  volume = {5253},
  year = {2008}
}

@proceedings{aips00,
  title = {Proceedings of the Fifth International Conference on Artificial Intelligence Planning Systems (AIPS'00)},
  editor = {S. Chien and S. Kambhampati and C. Knoblock},
  booktitle = {Proceedings of the Fifth International Conference on Artificial Intelligence Planning Systems (AIPS'00)},
  publisher = {{AAAI} Press},
  year = {2000}
}

@proceedings{aips92,
  title = {Proceedings of the First International Conference on Artificial Intelligence Planning Systems (AIPS'92)},
  editor = {J. Hendler},
  booktitle = {Proceedings of the First International Conference on Artificial Intelligence Planning Systems (AIPS'92)},
  publisher = m-k,
  year = {1992}
}

@proceedings{aips98,
  title = {Proceedings of the Fourth International Conference on Artificial Intelligence Planning Systems (AIPS'98)},
  editor = {R. Simmons and M. Veloso and S. Smith},
  booktitle = {Proceedings of the Fourth International Conference on Artificial Intelligence Planning Systems (AIPS'98)},
  publisher = {{AAAI} Press},
  year = {1998}
}

@proceedings{amai04,
  title = {Proceedings of the Eighth International Symposium on Artificial Intelligence and Mathematics},
  booktitle = {Proceedings of the Eighth International Symposium on Artificial Intelligence and Mathematics},
  year = {2004}
}

@proceedings{anb10,
  title = {Proceedings of the Fourth International Conference on Algebraic and Numeric Biology (ANB'10)},
  editor = {K. Horimoto and M. Nakatsui and N. Popov},
  booktitle = {Proceedings of the Fourth International Conference on Algebraic and Numeric Biology (ANB'10)},
  publisher = springer,
  series = lncs,
  volume = {6479},
  year = {2012}
}

@proceedings{aose00,
  title = {Proceedings of the First International Workshop of Agent-Oriented Software Engineering (AOSE'00)},
  editor = {P. Ciancarini and M. Wooldridge},
  booktitle = {Proceedings of the First International Workshop of Agent-Oriented Software Engineering (AOSE'00)},
  publisher = springer,
  series = lncs,
  volume = {1957},
  year = {2001}
}

@book{ARHandbook,
  title = {Handbook of Automated Reasoning},
  editor = {A. Robinson and A. Voronkov},
  booktitle = {Handbook of Automated Reasoning},
  publisher = {Elsevier and MIT Press},
  year = {2001}
}

@proceedings{asp01,
  title = {Proceedings of the AAAI Spring Symposium on Answer Set Programming (ASP'01)},
  editor = {A. Provetti and T. Son},
  booktitle = {Proceedings of the AAAI Spring Symposium on Answer Set Programming (ASP'01)},
  publisher = aaaimit,
  year = {2001}
}

@proceedings{asp03,
  title = {Proceedings of the Second International Workshop on Answer Set Programming (ASP'03)},
  editor = {M. {de Vos} and A. Provetti},
  booktitle = {Proceedings of the Second International Workshop on Answer Set Programming (ASP'03)},
  publisher = {CEUR Workshop Proceedings},
  volume = {78},
  year = {2003}
}

@proceedings{asp05,
  title = {Proceedings of the Third International Workshop on Answer Set Programming (ASP'05)},
  editor = {M. {de Vos} and A. Provetti},
  booktitle = {Proceedings of the Third International Workshop on Answer Set Programming (ASP'05)},
  publisher = {CEUR Workshop Proceedings},
  url = {http://ceur-ws.org/Vol-142},
  volume = {142},
  year = {2005}
}

@proceedings{asp07,
  title = {Proceedings of the Fourth International Workshop on Answer Set Programming (ASP'07)},
  editor = {S. Costantini and R. Watson},
  booktitle = {Proceedings of the Fourth International Workshop on Answer Set Programming (ASP'07)},
  year = {2007}
}

@proceedings{aspdac18,
  title = {Proceedings of the Twenty-third Asia and South Pacific Design Automation Conference (ASP-DAC'18)},
  editor = {Y. Shin},
  booktitle = {Proceedings of the Twenty-third Asia and South Pacific Design Automation Conference (ASP-DAC'18)},
  publisher = {{IEEE}},
  url = {http://ieeexplore.ieee.org/xpl/mostRecentIssue.jsp?punumber=8291862},
  year = {2018}
}

@proceedings{asplos00,
  title = {Proceedings of the Ninth International Conference on Architectural Support for Programming Languages and Operating Systems (ASPLOS'00)},
  editor = {L. Rudolph and A. Gupta},
  booktitle = {Proceedings of the Ninth International Conference on Architectural Support for Programming Languages and Operating Systems (ASPLOS'00)},
  publisher = acm,
  year = {2000}
}

@proceedings{aspocp09,
  title = {Proceedings of the Second Workshop on Answer Set Programming and Other Computing Paradigms
(ASPOCP'09)},
  editor = {W. Faber and J. Lee},
  booktitle = {Proceedings of the Second Workshop on Answer Set Programming and Other Computing Paradigms
(ASPOCP'09)},
  year = {2009}
}

@proceedings{aspocp12,
  title = {Proceedings of the Fifth Workshop on Answer Set Programming and Other Computing Paradigms (ASPOCP'12)},
  editor = {M. Fink and Y. Lierler},
  booktitle = {Proceedings of the Fifth Workshop on Answer Set Programming and Other Computing Paradigms (ASPOCP'12)},
  year = {2012}
}

@proceedings{aspocp13,
  title = {Proceedings of the Sixth Workshop on Answer Set Programming and Other Computing Paradigms (ASPOCP'13)},
  editor = {M. Fink and Y. Lierler},
  booktitle = {Proceedings of the Sixth Workshop on Answer Set Programming and Other Computing Paradigms (ASPOCP'13)},
  publisher = {CoRR},
  year = {2013}
}

@proceedings{aspocp14,
  title = {Proceedings of the Seventh Workshop on Answer Set Programming and Other Computing Paradigms (ASPOCP'14)},
  editor = {D. Inclezan and M. Maratea},
  booktitle = {Proceedings of the Seventh Workshop on Answer Set Programming and Other Computing Paradigms (ASPOCP'14)},
  year = {2014}
}

@proceedings{aspocp15,
  title = {Proceedings of the Eighth Workshop on Answer Set Programming and Other Computing Paradigms (ASPOCP'15)},
  editor = {D. Inclezan and M. Maratea},
  booktitle = {Proceedings of the Eighth Workshop on Answer Set Programming and Other Computing Paradigms (ASPOCP'15)},
  year = {2015}
}

@proceedings{aspocp16,
  title = {Proceedings of the Ninth Workshop on Answer Set Programming and Other Computing Paradigms (ASPOCP'16)},
  editor = {B. Bogaerts and A. Harrison},
  booktitle = {Proceedings of the Ninth Workshop on Answer Set Programming and Other Computing Paradigms (ASPOCP'16)},
  url = {https://sites.google.com/site/aspocp2016/},
  year = {2016}
}

@proceedings{aspocp17,
  title = {Proceedings of the Tenth Workshop on Answer Set Programming and Other Computing Paradigms (ASPOCP'17)},
  editor = {B. Bogaerts and A. Harrison},
  booktitle = {Proceedings of the Tenth Workshop on Answer Set Programming and Other Computing Paradigms (ASPOCP'17)},
  publisher = {{CEUR} Workshop Proceedings},
  volume = {1868},
  year = {2017}
}

@proceedings{aspocp18,
  title = {Proceedings of the Eleventh Workshop on Answer Set Programming and Other Computing Paradigms (ASPOCP'18)},
  editor = {J. Fandinno and J. Fichte},
  booktitle = {Proceedings of the Eleventh Workshop on Answer Set Programming and Other Computing Paradigms (ASPOCP'18)},
  year = {2018}
}

@proceedings{aspocp20,
  title = {Proceedings of the Thirteenth  Workshop on Answer Set Programming and Other Computing Paradigms (ASPOCP'20)},
  editor = {M. Hecher and J. Zangari},
  booktitle = {Proceedings of the Thirteenth  Workshop on Answer Set Programming and Other Computing Paradigms (ASPOCP'20)},
  year = {2020}
}

@proceedings{aspocp21,
  title = {Proceedings of the Fourteenth Workshop on Answer Set Programming and Other Computing Paradigms (ASPOCP'21)},
  booktitle = {Proceedings of the Fourteenth Workshop on Answer Set Programming and Other Computing Paradigms (ASPOCP'21)},
  year = {2021}
}

@proceedings{ausai07,
  title = {Proceedings of the Twentieth Australian Joint Conference on Artificial Intelligence (AI'07)},
  editor = {M. Orgun and J. Thornton},
  booktitle = {Proceedings of the Twentieth Australian Joint Conference on Artificial Intelligence (AI'07)},
  publisher = springer,
  series = lncs,
  volume = {4830},
  year = {2007}
}

@proceedings{ausai10,
  title = {Proceedings of the Twenty-third Australasian Joint Conference on Artificial Intelligence},
  editor = {J. Li},
  booktitle = {Proceedings of the Twenty-third Australasian Joint Conference on Artificial Intelligence},
  publisher = springer,
  series = lncs,
  volume = {6464},
  year = {2011}
}

@proceedings{baader60,
  title = {Description Logic, Theory Combination, and All That - Essays Dedicated to Franz Baader on the Occasion of His 60th Birthday},
  editor = {C. Lutz and U. Sattler and C. Tinelli and A. Turhan and F. Wolter},
  booktitle = {Description Logic, Theory Combination, and All That - Essays Dedicated to Franz Baader on the Occasion of His 60th Birthday},
  publisher = springer,
  series = lncs,
  volume = {11560},
  year = {2019}
}

@proceedings{bpm14,
  title = {Proceedings of the Twelfth International Conference on Business Process Management (BPM'14)},
  editor = {S. Sadiq and P. Soffer and H. V{\"{o}}lzer},
  booktitle = {Proceedings of the Twelfth International Conference on Business Process Management (BPM'14)},
  publisher = springer,
  series = lncs,
  volume = {8659},
  year = {2014}
}

@proceedings{bpm16,
  title = {Proceedings of the Business Process Management Forum (BPM'16)},
  editor = {M. La Rosa and P. Loos and O. Pastor},
  booktitle = {Proceedings of the Business Process Management Forum (BPM'16)},
  publisher = springer,
  series = {Lecture Notes in Business Information Processing},
  volume = {260},
  year = {2016}
}

@proceedings{cade09,
  title = {Proceedings of the Twenty-second International Conference on Automated Deduction (CADE'09)},
  editor = {R. Schmidt},
  booktitle = {Proceedings of the Twenty-second International Conference on Automated Deduction (CADE'09)},
  publisher = springer,
  series = lncs,
  volume = {5663},
  year = {2009}
}

@proceedings{cade11,
  title = {Proceedings of the Twenty-third International Conference on Automated Deduction (CADE'11)},
  editor = {N. Bj{\o}rner and V. Sofronie-Stokkermans},
  booktitle = {Proceedings of the Twenty-third International Conference on Automated Deduction (CADE'11)},
  publisher = springer,
  series = lncs,
  volume = {6803},
  year = {2011}
}

@proceedings{cade17,
  title = {Proceedings of the Twenty-sixth International Conference on Automated Deduction (CADE'17)},
  editor = {L. de Moura},
  booktitle = {Proceedings of the Twenty-sixth International Conference on Automated Deduction (CADE'17)},
  publisher = springer,
  series = lncs,
  volume = {10395},
  year = {2017}
}

@proceedings{cade19,
  title = {Proceedings of the Twenty-seventh International Conference on Automated Deduction (CADE'19)},
  editor = {P. Fontaine},
  booktitle = {Proceedings of the Twenty-seventh International Conference on Automated Deduction (CADE'19)},
  publisher = springer,
  series = lncs,
  volume = {11716},
  year = {2019}
}

@proceedings{cade88,
  title = {Proceedings of the Nineth International Conference on Automated Deduction (CADE'88)},
  editor = {E. Lusk and R. Overbeek},
  booktitle = {Proceedings of the Nineth International Conference on Automated Deduction (CADE'88)},
  publisher = springer,
  series = lncs,
  volume = {310},
  year = {1988}
}

@proceedings{cade90,
  title = {Proceedings of the Tenth International Conference on Automated Deduction (CADE'90)},
  editor = {M. Stickel},
  booktitle = {Proceedings of the Tenth International Conference on Automated Deduction (CADE'90)},
  publisher = springer,
  series = lncs,
  volume = {449},
  year = {1990}
}

@proceedings{cade96,
  title = {Proceedings of the Thirteenth International Conference on Automated Deduction (CADE'96)},
  editor = {M. McRobbie and J. Slaney},
  booktitle = {Proceedings of the Thirteenth International Conference on Automated Deduction (CADE'96)},
  publisher = springer,
  series = lncs,
  volume = {1104},
  year = {1996}
}

@proceedings{cade97,
  title = {Proceedings of the Fourteenth International Conference on Automated Deduction (CADE'97)},
  editor = {W. McCune},
  booktitle = {Proceedings of the Fourteenth International Conference on Automated Deduction (CADE'97)},
  publisher = springer,
  series = lncs,
  volume = {1249},
  year = {1997}
}

@proceedings{cav05,
  title = {Proceedings of the Seventeenth International Conference on Computer Aided Verification (CAV'05)},
  editor = {K. Etessami and S. Rajamani},
  booktitle = {Proceedings of the Seventeenth International Conference on Computer Aided Verification (CAV'05)},
  publisher = springer,
  series = lncs,
  volume = {3576},
  year = {2005}
}

@proceedings{cav06,
  title = {Proceedings of the Eighteenth International Conference on Computer Aided Verification (CAV'06)},
  editor = {T. Ball and R. Jones},
  booktitle = {Proceedings of the Eighteenth International Conference on Computer Aided Verification (CAV'06)},
  publisher = springer,
  series = lncs,
  volume = {4144},
  year = {2006}
}

@proceedings{cav07,
  title = {Proceedings of the Nineteenth International Conference on Computer Aided Verification (CAV'07)},
  editor = {W. Damm and H. Hermanns},
  booktitle = {Proceedings of the Nineteenth International Conference on Computer Aided Verification (CAV'07)},
  publisher = springer,
  series = lncs,
  volume = {4590},
  year = {2007}
}

@proceedings{cav10,
  title = {Proceedings of the Twenty-second International Conference on Computer Aided Verification (CAV'10)},
  editor = {T. Touili and B. Cook and P. Jackson},
  booktitle = {Proceedings of the Twenty-second International Conference on Computer Aided Verification (CAV'10)},
  publisher = springer,
  series = lncs,
  volume = {6174},
  year = {2010}
}

@proceedings{cav12,
  title = {Proceedings of the Twenty-fourth International Conference on Computer Aided Verification (CAV'12)},
  editor = {P. Madhusudan and S. A. Seshia},
  booktitle = {Proceedings of the Twenty-fourth International Conference on Computer Aided Verification (CAV'12)},
  publisher = springer,
  series = lncs,
  volume = {7358},
  year = {2012}
}

@proceedings{cav13,
  title = {Proceedings of the Twenty-fifth International Conference on Computer Aided Verification (CAV'13)},
  editor = {N. Sharygina and H. Veith},
  booktitle = {Proceedings of the Twenty-fifth International Conference on Computer Aided Verification (CAV'13)},
  publisher = springer,
  series = lncs,
  volume = {8044},
  year = {2013}
}

@proceedings{cent07,
  title = {Proceedings of the Workshop on Correspondence and Equivalence for Nonmonotonic Theories (CENT'07)},
  editor = {D. Pearce and A. Polleres and A. Valverde and S. Woltran},
  booktitle = {Proceedings of the Workshop on Correspondence and Equivalence for Nonmonotonic Theories (CENT'07)},
  year = {2007}
}

@proceedings{cfv07,
  title = {Proceedings of the Fourth International Workshop on Constraints in Formal Verification (CFV'07)},
  editor = {M. Velev},
  booktitle = {Proceedings of the Fourth International Workshop on Constraints in Formal Verification (CFV'07)},
  year = {2007}
}

@proceedings{charme05,
  title = {Proceedings of the Thirteenth Conference on Correct Hardware Design and Verification Methods (CHARME'05)},
  editor = {D. Borrione and W. Paul},
  booktitle = {Proceedings of the Thirteenth Conference on Correct Hardware Design and Verification Methods (CHARME'05)},
  publisher = springer,
  series = lncs,
  volume = {3725},
  year = {2005}
}

@book{ci04,
  title = {Special Issue on Preferences in Artificial Intelligence},
  editor = {J. Delgrande and J. Doyle and U. Junker and F. Rossi and T. Schaub},
  booktitle = {Special Issue on Preferences in Artificial Intelligence},
  publisher = wiley,
  series = {Computational Intelligence},
  volume = {20(2)},
  year = {2004}
}

@proceedings{cikm06,
  title = {Proceedings of the Fifteenth International Conference on Information and Knowledge Management},
  editor = {P. Yu and V. Tsotras and E. Fox and B. Liu},
  booktitle = {Proceedings of the Fifteenth International Conference on Information and Knowledge Management},
  publisher = acm,
  year = {2006}
}

@proceedings{cikm13,
  title = {Proceedings of the Twenty-second International Conference on Information and Knowledge Management (CIKM'13)},
  editor = {Q. He and A. Iyengar and W. Nejdl and J. Pei and R. Rastogi},
  booktitle = {Proceedings of the Twenty-second International Conference on Information and Knowledge Management (CIKM'13)},
  publisher = acm,
  year = {2013}
}

@proceedings{cisis09,
  title = {Proceedings of the Third International Conference on Complex, Intelligent and Software Intensive Systems (CISIS'09)},
  editor = {L. Barolli and F. Xhafa and H. Hsu},
  booktitle = {Proceedings of the Third International Conference on Complex, Intelligent and Software Intensive Systems (CISIS'09)},
  publisher = ieee,
  year = {2009}
}

@proceedings{cisis10,
  title = {Proceedings of the Fourth International Conference on Complex, Intelligent and Software Intensive Systems (CISIS'10)},
  editor = {L. Barolli and F. Xhafa and S. Vitabile and H. Hsu},
  booktitle = {Proceedings of the Fourth International Conference on Complex, Intelligent and Software Intensive Systems (CISIS'10)},
  publisher = ieee,
  year = {2010}
}

@proceedings{cl00,
  title = {Proceedings of the First International Conference on Computational Logic (CL'00)},
  editor = {J. Lloyd and V. Dahl and U. Furbach and M. Kerber and K. Lau and C. Palamidessi and L. Pereira and Y. Sagiv and P. Stuckey},
  booktitle = {Proceedings of the First International Conference on Computational Logic (CL'00)},
  publisher = springer,
  series = lncs,
  volume = {1861},
  year = {2000}
}

@proceedings{cmsb12,
  title = {Proceedings of the Tenth International Conference on Computational Methods in Systems Biology (CMSB'12)},
  editor = {D. Gilbert and M. Heiner},
  booktitle = {Proceedings of the Tenth International Conference on Computational Methods in Systems Biology (CMSB'12)},
  publisher = springer,
  series = lncs,
  volume = {7605},
  year = {2012}
}

@proceedings{cmsb15,
  title = {Proceedings of the Thirteenth International Conference on Computational Methods in Systems Biology (CMSB'15)},
  editor = {O. Roux and J. Bourdon},
  booktitle = {Proceedings of the Thirteenth International Conference on Computational Methods in Systems Biology (CMSB'15)},
  publisher = springer,
  series = lnbi,
  volume = {9308},
  year = {2015}
}

@proceedings{cmsb18,
  title = {Proceedings of the Sixteenth International Conference on Computational Methods in Systems Biology (CMSB'18)},
  editor = {M. Ceska and D. Safr{\'a}nek},
  booktitle = {Proceedings of the Sixteenth International Conference on Computational Methods in Systems Biology (CMSB'18)},
  publisher = springer,
  series = lncs,
  volume = {11095},
  year = {2018}
}

@proceedings{cocomile12,
  title = {Proceedings of the First Workshop on Combining Constraint Solving with Mining and Learning (CoCoMile'12)},
  editor = {R. Coletta and T. Guns and B. O'Sullivan and A. Passerini and G. Tack},
  booktitle = {Proceedings of the First Workshop on Combining Constraint Solving with Mining and Learning (CoCoMile'12)},
  year = {2012}
}

@proceedings{cogrob18,
  title = {Proceedings of the Eleventh Workshop on Cognitive Robotics (CogRob'18)},
  editor = {G. Steinbauer and A. Ferrein},
  booktitle = {Proceedings of the Eleventh Workshop on Cognitive Robotics (CogRob'18)},
  publisher = {{CEUR} Workshop Proceedings},
  url = {http://ceur-ws.org/Vol-2325},
  volume = {2325},
  year = {2019}
}

@proceedings{comma10,
  title = {Proceedings of Computational Models of Argument (COMMA'10)},
  editor = {P. Baroni and F. Cerutti and M. Giacomin and G. Simari},
  booktitle = {Proceedings of Computational Models of Argument (COMMA'10)},
  publisher = ios,
  series = {Frontiers in Artificial Intelligence and Applications},
  volume = {216},
  year = {2010}
}

@proceedings{conf14,
  title = {Proceedings of the Sixteenth International Configuration Workshop (CONF'14)},
  editor = {A. Felfernig and C. Forza and A. Haag},
  booktitle = {Proceedings of the Sixteenth International Configuration Workshop (CONF'14)},
  publisher = {{CEUR} Workshop Proceedings},
  volume = {1220},
  year = {2014}
}

@proceedings{conf17,
  title = {Proceedings of the Nineteenth International Configuration Workshop (CONF'17)},
  editor = {L. Zhang and A. Haag},
  booktitle = {Proceedings of the Nineteenth International Configuration Workshop (CONF'17)},
  year = {2017}
}

@proceedings{conf18,
  title = {Proceedings of the Twentieth Configuration Workshop (CONF'18)},
  editor = {A. Felfernig and J. Tiihonen and L. Hotz and M. Stettinger},
  booktitle = {Proceedings of the Twentieth Configuration Workshop (CONF'18)},
  publisher = {{CEUR} Workshop Proceedings},
  volume = {2220},
  year = {2018}
}

@proceedings{cp00,
  title = {Proceedings of the Sixth International Conference on Principles and Practice of Constraint Programming (CP'00)},
  editor = {R. Dechter},
  booktitle = {Proceedings of the Sixth International Conference on Principles and Practice of Constraint Programming (CP'00)},
  publisher = springer,
  series = lncs,
  volume = {1894},
  year = {2000}
}

@proceedings{cp01,
  title = {Proceedings of the Seventh International Conference on Principles and Practice of Constraint Programming (CP'01)},
  editor = {T. Walsh},
  booktitle = {Proceedings of the Seventh International Conference on Principles and Practice of Constraint Programming (CP'01)},
  publisher = springer,
  series = lncs,
  volume = {2239},
  year = {2001}
}

@proceedings{cp02,
  title = {Proceedings of the Eighth International Conference on Principles and Practice of Constraint Programming (CP'02)},
  editor = {P. Van Hentenryck},
  booktitle = {Proceedings of the Eighth International Conference on Principles and Practice of Constraint Programming (CP'02)},
  publisher = springer,
  series = lncs,
  volume = {2470},
  year = {2002}
}

@proceedings{cp03,
  title = {Proceedings of the Ninth International Conference on Principles and Practice of Constraint Programming (CP'03)},
  editor = {F. Rossi},
  booktitle = {Proceedings of the Ninth International Conference on Principles and Practice of Constraint Programming (CP'03)},
  publisher = springer,
  series = lncs,
  volume = {2833},
  year = {2003}
}

@proceedings{cp04,
  title = {Proceedings of the Tenth International Conference on Principles and Practice of Constraint Programming (CP'04)},
  editor = {M. Wallace},
  booktitle = {Proceedings of the Tenth International Conference on Principles and Practice of Constraint Programming (CP'04)},
  publisher = springer,
  series = lncs,
  volume = {3258},
  year = {2004}
}

@proceedings{cp05,
  title = {Proceedings of the Eleventh International Conference on Principles and Practice of Constraint Programming (CP'05)},
  editor = {P. {van Beek}},
  booktitle = {Proceedings of the Eleventh International Conference on Principles and Practice of Constraint Programming (CP'05)},
  publisher = springer,
  series = lncs,
  volume = {3709},
  year = {2005}
}

@proceedings{cp06,
  title = {Proceedings of the Twelfth International Conference on Principles and Practice of Constraint Programming (CP'06)},
  editor = {F. Benhamou},
  booktitle = {Proceedings of the Twelfth International Conference on Principles and Practice of Constraint Programming (CP'06)},
  publisher = springer,
  series = lncs,
  volume = {4204},
  year = {2006}
}

@proceedings{cp07,
  title = {Proceedings of the Thirteenth International Conference on Principles and Practice of Constraint Programming (CP'07)},
  editor = {C. Bessiere},
  booktitle = {Proceedings of the Thirteenth International Conference on Principles and Practice of Constraint Programming (CP'07)},
  publisher = springer,
  series = lncs,
  volume = {4741},
  year = {2007}
}

@proceedings{cp08,
  title = {Proceedings of the Fourteenth International Conference on Principles and Practice of Constraint Programming (CP'08)},
  editor = {P. Stuckey},
  booktitle = {Proceedings of the Fourteenth International Conference on Principles and Practice of Constraint Programming (CP'08)},
  publisher = springer,
  series = lncs,
  volume = {5202},
  year = {2008}
}

@proceedings{cp09,
  title = {Proceedings of the Fifteenth International Conference on Principles and Practice of Constraint Programming (CP'09)},
  editor = {I. Gent},
  booktitle = {Proceedings of the Fifteenth International Conference on Principles and Practice of Constraint Programming (CP'09)},
  publisher = springer,
  series = lncs,
  volume = {5732},
  year = {2009}
}

@proceedings{cp10,
  title = {Proceedings of the Sixteenth International Conference on Principles and Practice of Constraint Programming (CP'10)},
  editor = {D. Cohen},
  booktitle = {Proceedings of the Sixteenth International Conference on Principles and Practice of Constraint Programming (CP'10)},
  publisher = springer,
  series = lncs,
  volume = {6308},
  year = {2010}
}

@proceedings{cp11,
  title = {Proceedings of the Seventeenth International Conference on Principles and Practice of Constraint Programming (CP'11)},
  editor = {J. Lee},
  booktitle = {Proceedings of the Seventeenth International Conference on Principles and Practice of Constraint Programming (CP'11)},
  publisher = springer,
  series = lncs,
  volume = {6876},
  year = {2011}
}

@proceedings{cp13,
  title = {Proceedings of the Nineteenth International Conference on Principles and Practice of Constraint Programming (CP'13)},
  editor = {C. Schulte},
  booktitle = {Proceedings of the Nineteenth International Conference on Principles and Practice of Constraint Programming (CP'13)},
  publisher = springer,
  series = lncs,
  volume = {8124},
  year = {2013}
}

@proceedings{cp15,
  title = {Proceedings of the Twenty-first International Conference on Principles and Practice of Constraint Programming (CP'15)},
  editor = {G. Pesant},
  booktitle = {Proceedings of the Twenty-first International Conference on Principles and Practice of Constraint Programming (CP'15)},
  publisher = springer,
  series = lncs,
  volume = {9255},
  year = {2015}
}

@proceedings{cp19,
  title = {Proceedings of the Twenty-fifth International Conference on Principles and Practice of Constraint Programming (CP'19)},
  editor = {T. Schiex and S. de Givry},
  booktitle = {Proceedings of the Twenty-fifth International Conference on Principles and Practice of Constraint Programming (CP'19)},
  publisher = springer,
  series = lncs,
  volume = {11802},
  year = {2019}
}

@proceedings{cp21,
  title = {Proceedings of the Twenty-seventh International Conference on Principles and Practice of Constraint Programming (CP'21)},
  editor = {L. Michel},
  booktitle = {Proceedings of the Twenty-seventh International Conference on Principles and Practice of Constraint Programming (CP'21)},
  publisher = {Leibniz International Proceedings in Informatics (LIPIcs)},
  volume = {210},
  year = {2021}
}

@proceedings{cp95,
  title = {Proceedings of the First International Conference on Principles and Practice of Constraint Programming (CP'95)},
  editor = {U. Montanari and F. Rossi},
  booktitle = {Proceedings of the First International Conference on Principles and Practice of Constraint Programming (CP'95)},
  publisher = springer,
  series = lncs,
  volume = {976},
  year = {1995}
}

@proceedings{cpaior04,
  title = {Proceedings of the First Conference on Integration of AI and OR Techniques in Constraint Programming for Combinatorial Optimization Problems (CPAIOR'04)},
  editor = {J. R{\'e}gin and M. Rueher},
  booktitle = {Proceedings of the First Conference on Integration of AI and OR Techniques in Constraint Programming for Combinatorial Optimization Problems (CPAIOR'04)},
  publisher = springer,
  series = lncs,
  volume = {3011},
  year = {2004}
}

@proceedings{cpaior08,
  title = {Proceedings of the Fifth International Conference on Integration of AI and OR Techniques in Constraint Programming for Combinatorial Optimization Problems (CPAIOR'08)},
  editor = {L. Perron and M. Trick},
  booktitle = {Proceedings of the Fifth International Conference on Integration of AI and OR Techniques in Constraint Programming for Combinatorial Optimization Problems (CPAIOR'08)},
  publisher = springer,
  series = lncs,
  volume = {5015},
  year = {2008}
}

@proceedings{cpaior09,
  title = {Proceedings of the Sixth International Conference on Integration of AI and OR Techniques in Constraint Programming for Combinatorial Optimization Problems (CPAIOR'09)},
  editor = {W. {van Hoeve} and J. Hooker},
  booktitle = {Proceedings of the Sixth International Conference on Integration of AI and OR Techniques in Constraint Programming for Combinatorial Optimization Problems (CPAIOR'09)},
  publisher = springer,
  series = lncs,
  volume = {5547},
  year = {2009}
}

@proceedings{cpaior10,
  title = {Proceedings of the Seventh International Conference on Integration of AI and OR Techniques in Constraint Programming for Combinatorial Optimization Problems (CPAIOR'10)},
  editor = {A. Lodi and M. Milano and P. Toth},
  booktitle = {Proceedings of the Seventh International Conference on Integration of AI and OR Techniques in Constraint Programming for Combinatorial Optimization Problems (CPAIOR'10)},
  publisher = springer,
  series = lncs,
  volume = {6140},
  year = {2010}
}

@proceedings{cpaior11,
  title = {Proceedings of the Eighth International Conference on Integration of {AI} and {OR} Techniques in Constraint Programming for Combinatorial Optimization Problems (CPAIOR'11)},
  editor = {T. Achterberg and C. Beck},
  booktitle = {Proceedings of the Eighth International Conference on Integration of {AI} and {OR} Techniques in Constraint Programming for Combinatorial Optimization Problems (CPAIOR'11)},
  publisher = springer,
  series = lncs,
  volume = {6697},
  year = {2011}
}

@proceedings{cpaior15,
  title = {Proceedings of the Twelfth International Conference on Integration of {AI} and {OR} Techniques in Constraint Programming for Combinatorial Optimization Problems (CPAIOR'15)},
  editor = {L. Michel},
  booktitle = {Proceedings of the Twelfth International Conference on Integration of {AI} and {OR} Techniques in Constraint Programming for Combinatorial Optimization Problems (CPAIOR'15)},
  publisher = springer,
  series = lncs,
  volume = {9075},
  year = {2015}
}

@book{CPHandbook,
  title = {Handbook of Constraint Programming},
  editor = {F. Rossi and P. {van Beek} and T. Walsh},
  booktitle = {Handbook of Constraint Programming},
  publisher = elsevier,
  year = {2006}
}

@proceedings{cs05,
  title = {Proceedings of the Seventh International Symposium on Logical Formalizations of Commonsense Reasoning},
  editor = {S. McIlraith and P. Peppas and M. Thielscher},
  booktitle = {Proceedings of the Seventh International Symposium on Logical Formalizations of Commonsense Reasoning},
  organization = {Fakult{\"a}t Informatik, TU Dresden},
  year = {2005}
}

@proceedings{cs07,
  title = {Proceedings of the Eighth International Symposium on Logical Formalizations of Commonsense Reasoning},
  editor = {E. Amir and V. Lifschitz and R. Miller},
  booktitle = {Proceedings of the Eighth International Symposium on Logical Formalizations of Commonsense Reasoning},
  publisher = aaai,
  year = {2007}
}

@proceedings{cspsat12,
  title = {Proceedings of the Second International Workshop on the Cross-Fertilization Between {CSP} and {SAT} (CSPSAT'12)},
  editor = {Y. Ben-Haim and Y. Naveh},
  booktitle = {Proceedings of the Second International Workshop on the Cross-Fertilization Between {CSP} and {SAT} (CSPSAT'12)},
  year = {2012}
}

@proceedings{dac01,
  title = {Proceedings of the Thirty-eighth Conference on Design Automation (DAC'01)},
  booktitle = {Proceedings of the Thirty-eighth Conference on Design Automation (DAC'01)},
  publisher = acm,
  year = {2001}
}

@proceedings{dac07,
  title = {Proceedings of the Forty-forth Conference on Design Automation (DAC'07)},
  booktitle = {Proceedings of the Forty-forth Conference on Design Automation (DAC'07)},
  publisher = {IEEE Press},
  year = {2007}
}

@proceedings{dalt04,
  title = {Proceedings of the Second International Workshop on Declarative Agent Languages and Technologies (DALT'04)},
  editor = {J. Leite and A. Omicini and P. Torroni and P. Yolum},
  booktitle = {Proceedings of the Second International Workshop on Declarative Agent Languages and Technologies (DALT'04)},
  publisher = springer,
  series = lncs,
  volume = {3476},
  year = {2005}
}

@proceedings{damp10,
  title = {Proceedings of the POPL 2010 Workshop on Declarative Aspects of Multicore Programming (DAMP'10)},
  editor = {L. Petersen and E. Pontelli},
  booktitle = {Proceedings of the POPL 2010 Workshop on Declarative Aspects of Multicore Programming (DAMP'10)},
  publisher = acm,
  year = {2010}
}

@proceedings{datalog10,
  title = {Proceedings of the First International Workshop on Datalog},
  editor = {O. {de Moor} and G. Gottlob and T. Furche and A, Sellers},
  booktitle = {Proceedings of the First International Workshop on Datalog},
  publisher = springer,
  series = lncs,
  volume = {6702},
  year = {2011}
}

@proceedings{datalog12,
  title = {Proceedings of the Second International Workshop on Datalog},
  editor = {P. Barcel{\'o} and R. Pichler},
  booktitle = {Proceedings of the Second International Workshop on Datalog},
  publisher = springer,
  series = lncs,
  volume = {7494},
  year = {2012}
}

@proceedings{datalog19,
  title = {Proceedings of the Third International Workshop on Datalog},
  editor = {M. Alviano and A. Pieris},
  booktitle = {Proceedings of the Third International Workshop on Datalog},
  publisher = {{CEUR} Workshop Proceedings},
  volume = {2368},
  year = {2019}
}

@proceedings{date03,
  title = {Proceedings of the Sixth Conference on Design, Automation and Test in Europe (DATE'03)},
  booktitle = {Proceedings of the Sixth Conference on Design, Automation and Test in Europe (DATE'03)},
  publisher = ieee,
  year = {2003}
}

@proceedings{date06,
  title = {Proceedings of the Ninth Conference on Design, Automation and Test in Europe (DATE'06)},
  editor = {G. Gielen},
  booktitle = {Proceedings of the Ninth Conference on Design, Automation and Test in Europe (DATE'06)},
  year = {2006}
}

@proceedings{date08,
  title = {Proceedings of the Eleventh Conference on Design, Automation and Test in Europe (DATE'08)},
  booktitle = {Proceedings of the Eleventh Conference on Design, Automation and Test in Europe (DATE'08)},
  publisher = ieee,
  year = {2008}
}

@proceedings{date15,
  title = {Proceedings of the Eighteenth Conference on Design, Automation and Test in Europe (DATE'15)},
  editor = {W. Nebel and D. Atienza},
  booktitle = {Proceedings of the Eighteenth Conference on Design, Automation and Test in Europe (DATE'15)},
  publisher = acm,
  year = {2015}
}

@proceedings{date17,
  title = {Proceedings of the Twentieth Conference on Design, Automation and Test in Europe (DATE'17)},
  editor = {D. Atienza and G. {Di Natale}},
  booktitle = {Proceedings of the Twentieth Conference on Design, Automation and Test in Europe (DATE'17)},
  publisher = ieee,
  year = {2017}
}

@proceedings{date18,
  title = {Proceedings of the Twenty-first Conference on Design, Automation and Test in Europe (DATE'18)},
  editor = {J. Madsen and A. Coskun},
  booktitle = {Proceedings of the Twenty-first Conference on Design, Automation and Test in Europe (DATE'18)},
  publisher = ieee,
  year = {2018}
}

@proceedings{date99,
  title = {Proceedings of the Second Conference on Design, Automation and Test in Europe (DATE'99)},
  booktitle = {Proceedings of the Second Conference on Design, Automation and Test in Europe (DATE'99)},
  publisher = ieee,
  year = {1999}
}

@proceedings{ddecs11,
  title = {Proceedings of the 14th International Symposium on the Design and Diagnostics of Electronic Circuits and Systems (DDECS'11)},
  booktitle = {Proceedings of the 14th International Symposium on the Design and Diagnostics of Electronic Circuits and Systems (DDECS'11)},
  publisher = ieee,
  year = {2011}
}

@book{DeclarativeLP,
  title = {Declarative Logic Programming: Theory, Systems, and Applications},
  editor = {M. Kifer and Y. Liu},
  publisher = {{ACM} / Morgan {\&} Claypool},
  year = {2018}
}

@book{DLHandbook,
  title = {The Description Logic Handbook: Theory, Implementation, and Applications},
  editor = {F. Baader and D. Calvanese and D. McGuinness and D. Nardi and P. Patel-Schneider},
  booktitle = {The Description Logic Handbook: Theory, Implementation, and Applications},
  publisher = {Cambridge University Press},
  year = {2003}
}

@proceedings{ecai00,
  title = {Proceedings of the Fourteenth European Conference on Artificial Intelligence (ECAI'00)},
  editor = {W. Horn},
  booktitle = {Proceedings of the Fourteenth European Conference on Artificial Intelligence (ECAI'00)},
  publisher = {IOS Press},
  year = {2000}
}

@proceedings{ecai02,
  title = {Proceedings of the Fifteenth Eureopean Conference on Artificial Intelligence (ECAI'02)},
  editor = {F. {van Harmelen}},
  booktitle = {Proceedings of the Fifteenth Eureopean Conference on Artificial Intelligence (ECAI'02)},
  publisher = {IOS Press},
  year = {2002}
}

@proceedings{ecai04,
  title = {Proceedings of the Sixteenth Eureopean Conference on Artificial Intelligence (ECAI'04)},
  editor = {R. {L{\'o}pez de M{\'a}ntaras} and L. Saitta},
  booktitle = {Proceedings of the Sixteenth Eureopean Conference on Artificial Intelligence (ECAI'04)},
  publisher = {IOS Press},
  year = {2004}
}

@proceedings{ecai06,
  title = {Proceedings of the Seventeenth European Conference on Artificial Intelligence (ECAI'06)},
  editor = {G. Brewka and S. Coradeschi and A. Perini and P. Traverso},
  booktitle = {Proceedings of the Seventeenth European Conference on Artificial Intelligence (ECAI'06)},
  publisher = {IOS Press},
  year = {2006}
}

@proceedings{ecai08,
  title = {Proceedings of the Eighteenth European Conference on Artificial Intelligence (ECAI'08)},
  editor = {M. Ghallab and C. Spyropoulos and N. Fakotakis and N. Avouris},
  booktitle = {Proceedings of the Eighteenth European Conference on Artificial Intelligence (ECAI'08)},
  publisher = {IOS Press},
  year = {2008}
}

@proceedings{ecai10,
  title = {Proceedings of the Nineteenth European Conference on Artificial Intelligence (ECAI'10)},
  editor = {H. Coelho and R. Studer and M. Wooldridge},
  booktitle = {Proceedings of the Nineteenth European Conference on Artificial Intelligence (ECAI'10)},
  publisher = {IOS Press},
  year = {2010}
}

@proceedings{ecai12,
  title = {Proceedings of the Twentieth European Conference on Artificial Intelligence (ECAI'12)},
  editor = {L. {De Raedt} and C. Bessiere and D. Dubois and P. Doherty and P. Frasconi and F. Heintz and P. Lucas},
  booktitle = {Proceedings of the Twentieth European Conference on Artificial Intelligence (ECAI'12)},
  publisher = {IOS Press},
  year = {2012}
}

@proceedings{ecai14,
  title = {Proceedings of the Twenty-first European Conference on Artificial Intelligence (ECAI'14)},
  editor = {T. Schaub and G. Friedrich and B. {O'Sullivan}},
  booktitle = {Proceedings of the Twenty-first European Conference on Artificial Intelligence (ECAI'14)},
  publisher = {IOS Press},
  year = {2014}
}

@proceedings{ecai16,
  title = {Proceedings of the Twenty-second European Conference on Artificial Intelligence (ECAI'16)},
  editor = {G. Kaminka and M. Fox and P. Bouquet and E. H{\"u}llermeier and V. Dignum and F. Dignum and F. {van Harmelen}},
  booktitle = {Proceedings of the Twenty-second European Conference on Artificial Intelligence (ECAI'16)},
  publisher = {IOS Press},
  year = {2016}
}

@proceedings{ecai20,
  title = {Proceedings of the Twenty-fourth European Conference on Artificial Intelligence (ECAI'20)},
  editor = {G. {De Giacomo} and A. Catal{\'a} and B. Dilkina and M. Milano and S. Barro and A. Bugar{\'{\i}}n and J. Lang},
  booktitle = {Proceedings of the Twenty-fourth European Conference on Artificial Intelligence (ECAI'20)},
  publisher = ios,
  year = {2020}
}

@proceedings{ecai88,
  title = {Proceedings of the Eighth European Conference on Artificial Intelligence (ECAI'92)},
  editor = {Y. Kodratoff},
  booktitle = {Proceedings of the Eighth European Conference on Artificial Intelligence (ECAI'92)},
  publisher = pitman,
  year = {1988}
}

@proceedings{ecai92,
  title = {Proceedings of the Tenth European Conference on Artificial Intelligence (ECAI'92)},
  editor = {B. Neumann},
  booktitle = {Proceedings of the Tenth European Conference on Artificial Intelligence (ECAI'92)},
  publisher = wiley,
  year = {1992}
}

@proceedings{ecai96,
  title = {Proceedings of the Twelfth European Conference on Artificial Intelligence (ECAI'96)},
  editor = {W. Wahlster},
  booktitle = {Proceedings of the Twelfth European Conference on Artificial Intelligence (ECAI'96)},
  publisher = wiley,
  year = {1996}
}

@proceedings{eccb-posters10,
  title = {Poster Proceedings of the Ninth European Conference on Computational Biology (ECCB'10)},
  editor = {J. Vilo and Z. Yakhini},
  booktitle = {Poster Proceedings of the Ninth European Conference on Computational Biology (ECCB'10)},
  year = {2010}
}

@proceedings{ecp97,
  title = {Proceedings of the Fourth European Conference on Planning (ECP'97)},
  editor = {S. Steel and R. Alami},
  booktitle = {Proceedings of the Fourth European Conference on Planning (ECP'97)},
  publisher = springer,
  series = lncs,
  volume = {1348},
  year = {1997}
}

@proceedings{ecp99,
  title = {Proceedings of the Fifth European Conference on Planning (ECP'99)},
  editor = {S. Biundo and M. Fox},
  booktitle = {Proceedings of the Fifth European Conference on Planning (ECP'99)},
  publisher = springer,
  series = lncs,
  volume = {1809},
  year = {2000}
}

@proceedings{ecsqaru07,
  title = {Proceedings of the Ninth European Conference on Symbolic and Quantitative Approaches to Reasoning with Uncertainty (ECSQARU'07)},
  editor = {K. Mellouli},
  booktitle = {Proceedings of the Ninth European Conference on Symbolic and Quantitative Approaches to Reasoning with Uncertainty (ECSQARU'07)},
  publisher = springer,
  series = lnai,
  volume = {4724},
  year = {2007}
}

@proceedings{ecsqaru95,
  title = {Proceedings of the Third European Conference on Symbolic and Quantitative Approaches to Reasoning and Uncertainty (ECSQARU'95)},
  editor = {C. Froidevaux and J. Kohlas},
  booktitle = {Proceedings of the Third European Conference on Symbolic and Quantitative Approaches to Reasoning and Uncertainty (ECSQARU'95)},
  publisher = springer,
  series = lnai,
  volume = {946},
  year = {1995}
}

@book{EncyclopediaDB,
  title = {Encyclopedia of Database Systems},
  editor = {L. Liu and M. {\"O}zsu},
  booktitle = {Encyclopedia of Database Systems},
  publisher = springer,
  year = {2009}
}

@proceedings{epia01,
  title = {Proceedings of the Tenth Portuguese Conference on Artificial Intelligence (EPIA'01)},
  editor = {P. Brazdil and A. Jorge},
  booktitle = {Proceedings of the Tenth Portuguese Conference on Artificial Intelligence (EPIA'01)},
  publisher = springer,
  series = lncs,
  volume = {2258},
  year = {2001}
}

@proceedings{epia19,
  title = {Proceedings of the Nineteenth {EPIA} Conference on Artificial Intelligence, (EPIA'19)},
  editor = {P. Oliveira and P. Novais and L. Reis},
  booktitle = {Proceedings of the Nineteenth {EPIA} Conference on Artificial Intelligence, (EPIA'19)},
  publisher = {Springer},
  series = lncs,
  volume = {11805},
  year = {2019}
}

@proceedings{epia99,
  title = {Proceedings of the Ninth Portuguese Conference on Artificial Intelligence (EPIA'99)},
  editor = {P. Barahona and J. Alferes},
  booktitle = {Proceedings of the Ninth Portuguese Conference on Artificial Intelligence (EPIA'99)},
  publisher = springer,
  series = lncs,
  volume = {1695},
  year = {1999}
}

@proceedings{eswc10,
  title = {Proceedings of the Seventh Extended Semantic Web Conference (ESWC'10)},
  editor = {L. Aroyo and G. Antoniou and E. Hyv{\"o}nen and A. Teije and H. Stuckenschmidt and L. Cabral and T. Tudorache},
  booktitle = {Proceedings of the Seventh Extended Semantic Web Conference (ESWC'10)},
  publisher = springer,
  series = lncs,
  volume = {6088},
  year = {2010}
}

@proceedings{ewcg06,
  title = {Proceedings of the Twenty-second European Workshop on Computational Geometry (EWCG'06)},
  booktitle = {Proceedings of the Twenty-second European Workshop on Computational Geometry (EWCG'06)},
  year = {2006}
}

@proceedings{fisowe93a,
  title = {Proceedings of the Workshop on Executable Modal and Temporal Logics},
  editor = {M. Fisher and R. Owens},
  booktitle = {Proceedings of the Workshop on Executable Modal and Temporal Logics},
  publisher = springer,
  series = lncs,
  volume = {897},
  year = {1995}
}

@proceedings{flops08,
  title = {Proceedings of the Ninth International Symposium on Functional and Logic Programming (FLOPS'08)},
  editor = {J. Garrigue and M. Hermenegildo},
  booktitle = {Proceedings of the Ninth International Symposium on Functional and Logic Programming (FLOPS'08)},
  publisher = springer,
  series = lncs,
  volume = {4989},
  year = {2008}
}

@proceedings{fmcad00,
  title = {Proceedings of the Third International Conference on Formal Methods in Computer-Aided Design (FMCAD'00)},
  editor = {W. Hunt and S. Johnson},
  booktitle = {Proceedings of the Third International Conference on Formal Methods in Computer-Aided Design (FMCAD'00)},
  publisher = springer,
  series = lncs,
  volume = {1954},
  year = {2000}
}

@proceedings{fmcad04,
  title = {Proceedings of the Fifth International Conference on Formal Methods in Computer-Aided Design (FMCAD'04)},
  editor = {A. Hu and A. Martin},
  booktitle = {Proceedings of the Fifth International Conference on Formal Methods in Computer-Aided Design (FMCAD'04)},
  publisher = springer,
  series = lncs,
  volume = {3312},
  year = {2004}
}

@proceedings{fmcad15,
  title = {Proceedings of the Fifteenth International Conference on Formal Methods in Computer-Aided Design (FMCAD'15)},
  editor = {R. Kaivola and T. Wahl},
  booktitle = {Proceedings of the Fifteenth International Conference on Formal Methods in Computer-Aided Design (FMCAD'15)},
  publisher = ieee,
  year = {2015}
}

@proceedings{focs03,
  title = {Proceedings of the Forty-fourth Symposium on Foundations of Computer Science (FOCS'03)},
  booktitle = {Proceedings of the Forty-fourth Symposium on Foundations of Computer Science (FOCS'03)},
  publisher = ieee,
  year = {2003}
}

@proceedings{focs77,
  title = {Proceedings of the Eight-teenth Symposium on Foundations of Computer Science (FOCS'77)},
  booktitle = {Proceedings of the Eight-teenth Symposium on Foundations of Computer Science (FOCS'77)},
  publisher = ieee,
  year = {1977}
}

@proceedings{foiks08,
  title = {Proceedings of the Fifth International Symposium on Foundations of Information and Knowledge Systems (FoIKS'08)},
  editor = {S. Hartmann and G. Kern-Isberner},
  booktitle = {Proceedings of the Fifth International Symposium on Foundations of Information and Knowledge Systems (FoIKS'08)},
  publisher = springer,
  series = lncs,
  volume = {4932},
  year = {2008}
}

@book{fpm14,
  title = {Frequent Pattern Mining},
  editor = {C. Aggarwal and J. Han},
  booktitle = {Frequent Pattern Mining},
  publisher = springer,
  year = {2014}
}

@proceedings{fqas09,
  title = {Proceedings of the Eighth International Conference on Flexible Query Answering Systems (FQAS'09)},
  editor = {T. Andreasen and R. Yager and H. Bulskov and H. Christiansen and H. Larsen},
  booktitle = {Proceedings of the Eighth International Conference on Flexible Query Answering Systems (FQAS'09)},
  publisher = springer,
  series = lncs,
  volume = {5822},
  year = {2009}
}

@proceedings{fsttcs08,
  title = {IARCS Annual Conference on Foundations of Software Technology and Theoretical Computer Science (FSTTCS'08)},
  editor = {R. Hariharan and M. Mukund and V. Vinay},
  booktitle = {IARCS Annual Conference on Foundations of Software Technology and Theoretical Computer Science (FSTTCS'08)},
  publisher = {Schloss Dagstuhl--Leibniz-Zentrum fuer Informatik},
  series = {Leibniz International Proceedings in Informatics (LIPIcs)},
  volume = {2},
  year = {2008}
}

@proceedings{gb60,
  title = {Advances in Knowledge Representation, Logic Programming, and Abstract Argumentation: Essays Dedicated to {G}erhard {B}rewka on the Occasion of His 60th Birthday},
  editor = {T. Eiter and H. Strass and M. Truszczy{\'n}ski and S. Woltran},
  booktitle = {Advances in Knowledge Representation, Logic Programming, and Abstract Argumentation: Essays Dedicated to {G}erhard {B}rewka on the Occasion of His 60th Birthday},
  publisher = springer,
  series = lnai,
  volume = {9060},
  year = {2015}
}

@proceedings{gd04,
  title = {Proceedings of the Twelfth International Symposium on Graph Drawing (GD'04)},
  editor = {J. Pach},
  booktitle = {Proceedings of the Twelfth International Symposium on Graph Drawing (GD'04)},
  publisher = springer,
  series = lncs,
  volume = {3383},
  year = {2004}
}

@proceedings{gecco02,
  title = {Proceedings of the Fourth Annual Conference on Genetic and Evolutionary Computation (GECCO'02)},
  editor = {M. Kaufmann},
  booktitle = {Proceedings of the Fourth Annual Conference on Genetic and Evolutionary Computation (GECCO'02)},
  publisher = acm,
  year = {2002}
}

@proceedings{gecco09,
  title = {Proceedings of the Eleventh Annual Conference on Genetic and Evolutionary Computation (GECCO'09)},
  editor = {F. Rothlauf},
  booktitle = {Proceedings of the Eleventh Annual Conference on Genetic and Evolutionary Computation (GECCO'09)},
  publisher = acm,
  year = {2009}
}

@proceedings{gttv11,
  title = {Proceedings of the First Workshop on Grounding and Transformation for Theories with Variables (GTTV'11)},
  editor = {P. Cabalar and D. Mitchell and D. Pearce and E. Ternovska},
  booktitle = {Proceedings of the First Workshop on Grounding and Transformation for Theories with Variables (GTTV'11)},
  year = {2011}
}

@proceedings{gttv13,
  title = {Proceedings of the Second Workshop on Grounding and Transformation for Theories with Variables (GTTV'13)},
  editor = {D. Pearce and S. Tasharrofi and E. Ternovska and C. Vidal},
  booktitle = {Proceedings of the Second Workshop on Grounding and Transformation for Theories with Variables (GTTV'13)},
  year = {2013}
}

@proceedings{gttv15,
  title = {Proceedings of the Third Workshop on Grounding, Transforming, and Modularizing Theories with Variables (GTTV'15)},
  editor = {M. Denecker and T. Janhunen},
  booktitle = {Proceedings of the Third Workshop on Grounding, Transforming, and Modularizing Theories with Variables (GTTV'15)},
  year = {2015}
}

@proceedings{gurevich70,
  title = {Fields of Logic and Computation, Essays Dedicated to Yuri Gurevich on the Occasion of His 70th Birthday},
  editor = {A. Blass and N. Dershowitz and W. Reisig},
  booktitle = {Fields of Logic and Computation, Essays Dedicated to Yuri Gurevich on the Occasion of His 70th Birthday},
  publisher = springer,
  series = lncs,
  volume = {6300},
  year = {2010}
}

@proceedings{gurevich80,
  title = {Fields of Logic and Computation {III}, Essays Dedicated to Yuri Gurevich on the Occasion of His 80th Birthday},
  editor = {A. Blass and P. Cegielski and N. Dershowitz and M. Droste and B. Finkbeiner},
  booktitle = {Fields of Logic and Computation {III}, Essays Dedicated to Yuri Gurevich on the Occasion of His 80th Birthday},
  publisher = springer,
  series = lncs,
  volume = {12180},
  year = {2020}
}

@proceedings{hvc05,
  title = {Proceedings of the First Haifa Verification Conference (HVC'05)},
  editor = {S. Ur and E. Bin and Y. Wolfsthal},
  booktitle = {Proceedings of the First Haifa Verification Conference (HVC'05)},
  publisher = springer,
  series = lncs,
  volume = {3875},
  year = {2006}
}

@proceedings{iat09,
  title = {Proceedings of the IEEE/WIC/ACM International Conference on Intelligent Agent Technology (IAT'09)},
  booktitle = {Proceedings of the IEEE/WIC/ACM International Conference on Intelligent Agent Technology (IAT'09)},
  publisher = ieee,
  year = {2009}
}

@proceedings{icaps03,
  title = {Proceedings of the Thirteenth International Conference on Automated Planning and Scheduling (ICAPS'03)},
  editor = {E. Giunchiglia and N. Muscettola and D. Nau},
  booktitle = {Proceedings of the Thirteenth International Conference on Automated Planning and Scheduling (ICAPS'03)},
  publisher = {{AAAI} Press},
  year = {2003}
}

@proceedings{icaps04,
  title = {Proceedings of the Fourteenth International Conference on Automated Planning and Scheduling (ICAPS'04)},
  editor = {S. Zilberstein and J. Koehler and S. Koenig},
  booktitle = {Proceedings of the Fourteenth International Conference on Automated Planning and Scheduling (ICAPS'04)},
  publisher = {{AAAI} Press},
  year = {2004}
}

@proceedings{icaps07,
  title = {Proceedings of the Seventeenth International Conference on Automated Planning and Scheduling (ICAPS'07)},
  editor = {M. Boddy and M. Fox and S. Thi{\'e}baux},
  booktitle = {Proceedings of the Seventeenth International Conference on Automated Planning and Scheduling (ICAPS'07)},
  publisher = {{AAAI} Press},
  year = {2007}
}

@proceedings{icaps08,
  title = {Proceedings of the Eighteenth International Conference on Automated Planning and Scheduling (ICAPS'08)},
  editor = {J. Rintanen and B. Nebel and J. Beck and E. Hansen},
  booktitle = {Proceedings of the Eighteenth International Conference on Automated Planning and Scheduling (ICAPS'08)},
  publisher = {{AAAI} Press},
  year = {2008}
}

@proceedings{icaps09,
  title = {Proceedings of the Nineteenth International Conference on Automated Planning and Scheduling (ICAPS'09)},
  editor = {A. Gerevini and A. Howe and A. Cesta and I. Refanidis},
  booktitle = {Proceedings of the Nineteenth International Conference on Automated Planning and Scheduling (ICAPS'09)},
  publisher = {{AAAI} Press},
  year = {2009}
}

@proceedings{icaps10,
  title = {Proceedings of the Twentieth International Conference on Automated Planning and Scheduling (ICAPS'10)},
  editor = {R. Brafman and H. Geffner and J. Hoffmann and H. Kautz},
  booktitle = {Proceedings of the Twentieth International Conference on Automated Planning and Scheduling (ICAPS'10)},
  publisher = {{AAAI} Press},
  year = {2010}
}

@proceedings{icaps11,
  title = {Proceedings of the Twenty-first International Conference on Automated Planning and Scheduling (ICAPS'11)},
  editor = {F. Bacchus and C. Domshlak and S. Edelkamp and M. Helmert},
  booktitle = {Proceedings of the Twenty-first International Conference on Automated Planning and Scheduling (ICAPS'11)},
  publisher = {{AAAI} Press},
  year = {2011}
}

@proceedings{icaps12,
  title = {Proceedings of the Twenty-second International Conference on Automated Planning and Scheduling (ICAPS'12)},
  editor = {L. McCluskey and B. Williams and J. Silva and B. Bonet},
  booktitle = {Proceedings of the Twenty-second International Conference on Automated Planning and Scheduling (ICAPS'12)},
  publisher = {{AAAI} Press},
  year = {2012}
}

@proceedings{icaps14,
  title = {Proceedings of the Twenty-fourth International Conference on Automated Planning and Scheduling (ICAPS'14)},
  editor = {S. Chien and M. Do and A. Fern and W. Ruml},
  booktitle = {Proceedings of the Twenty-fourth International Conference on Automated Planning and Scheduling (ICAPS'14)},
  publisher = {{AAAI} Press},
  year = {2014}
}

@proceedings{icaps15,
  title = {Proceedings of the Twenty-fifth International Conference on Automated Planning and Scheduling (ICAPS'15)},
  editor = {R. Brafman and C. Domshlak and P. Haslum and S. Zilberstein},
  booktitle = {Proceedings of the Twenty-fifth International Conference on Automated Planning and Scheduling (ICAPS'15)},
  publisher = {{AAAI} Press},
  year = {2015}
}

@proceedings{icaps16,
  title = {Proceedings of the Twenty-sixth International Conference on Automated Planning and Scheduling (ICAPS'16)},
  editor = {A. Coles and A. Coles and S. Edelkamp and D. Magazzeni and S. Sanner},
  booktitle = {Proceedings of the Twenty-sixth International Conference on Automated Planning and Scheduling (ICAPS'16)},
  publisher = {{AAAI} Press},
  year = {2016}
}

@proceedings{icaps17,
  title = {Proceedings of the Twenty-seventh International Conference on Automated Planning and Scheduling (ICAPS'17)},
  editor = {L. Barbulescu and J. Frank and Mausam and S. Smith},
  booktitle = {Proceedings of the Twenty-seventh International Conference on Automated Planning and Scheduling (ICAPS'17)},
  publisher = {{AAAI} Press},
  year = {2017}
}

@proceedings{icaps18,
  title = {Proceedings of the Twenty-eighth International Conference on Automated Planning and Scheduling (ICAPS'18)},
  editor = {M. {de Weerdt} and S. Koenig and G. R{\"o}ger and M. Spaan},
  booktitle = {Proceedings of the Twenty-eighth International Conference on Automated Planning and Scheduling (ICAPS'18)},
  publisher = {{AAAI} Press},
  year = {2018}
}

@proceedings{icaps19,
  title = {Proceedings of the Twenty-ninth International Conference on Automated Planning and Scheduling (ICAPS'19)},
  editor = {J. Benton and N. Lipovetzky and E. Onaindia and D. Smith and S. Srivastava},
  booktitle = {Proceedings of the Twenty-ninth International Conference on Automated Planning and Scheduling (ICAPS'19)},
  publisher = {{AAAI} Press},
  year = {2019}
}

@proceedings{icaps20,
  title = {Proceedings of the Thirtieth International Conference on Automated Planning and Scheduling (ICAPS'20)},
  editor = {J. Beck and O. Buffet and J. Hoffmann and E. Karpas and S. Sohrabi},
  booktitle = {Proceedings of the Thirtieth International Conference on Automated Planning and Scheduling (ICAPS'20)},
  publisher = {{AAAI} Press},
  year = {2020}
}

@proceedings{icaps21,
  title = {Proceedings of the Thirty-First International Conference on Automated Planning and Scheduling (ICAPS'21)},
  editor = {S. Biundo and M. Do and R. Goldman and M. Katz and Q. Yang and H. Hankui Zhu},
  booktitle = {Proceedings of the Thirty-First International Conference on Automated Planning and Scheduling (ICAPS'21)},
  publisher = {{AAAI} Press},
  year = {2021}
}

@proceedings{iccad02,
  title = {Proceedings of the International Conference on Computer-Aided Design (ICCAD'02)},
  editor = {L. Pileggi and A. Kuehlmann},
  booktitle = {Proceedings of the International Conference on Computer-Aided Design (ICCAD'02)},
  publisher = acm,
  year = {2002}
}

@proceedings{icdcs06,
  title = {Proceedings of the Twenty-sixth IEEE International Conference on Distributed Computing Systems (ICDCS'06)},
  booktitle = {Proceedings of the Twenty-sixth IEEE International Conference on Distributed Computing Systems (ICDCS'06)},
  publisher = ieee,
  year = {2006}
}

@proceedings{iced03,
  title = {Proceedings of the Fourteenth International Conference on Engineering Design (ICED'03)},
  editor = {A. Folkeson and K. Gralen and M. Norell and U. Sellgren},
  booktitle = {Proceedings of the Fourteenth International Conference on Engineering Design (ICED'03)},
  publisher = {Design Society (DS)},
  year = {2003}
}

@proceedings{iclp-lipics10,
  title = {Technical Communications of the Twenty-sixth International Conference on Logic Programming (ICLP'10)},
  editor = {M. Hermenegildo and T. Schaub},
  booktitle = {Technical Communications of the Twenty-sixth International Conference on Logic Programming (ICLP'10)},
  publisher = {Leibniz International Proceedings in Informatics (LIPIcs)},
  volume = {7},
  year = {2010}
}

@proceedings{iclp-lipics11,
  title = {Technical Communications of the Twenty-seventh International Conference on Logic Programming (ICLP'11)},
  editor = {J. Gallagher and M. Gelfond},
  booktitle = {Technical Communications of the Twenty-seventh International Conference on Logic Programming (ICLP'11)},
  publisher = {Leibniz International Proceedings in Informatics (LIPIcs)},
  volume = {11},
  year = {2011}
}

@proceedings{iclp-lipics12,
  title = {Technical Communications of the Twenty-eighth International Conference on Logic Programming (ICLP'12)},
  editor = {A. Dovier and V. {Santos Costa}},
  booktitle = {Technical Communications of the Twenty-eighth International Conference on Logic Programming (ICLP'12)},
  publisher = {Leibniz International Proceedings in Informatics (LIPIcs)},
  volume = {17},
  year = {2012}
}

@proceedings{iclp-lipics16,
  title = {Technical Communications of the Thirty-second International Conference on Logic Programming (ICLP'16)},
  editor = {M. Carro and A. King},
  booktitle = {Technical Communications of the Thirty-second International Conference on Logic Programming (ICLP'16)},
  publisher = {Schloss Dagstuhl--Leibniz-Zentrum fuer Informatik},
  series = {Open Access Series in Informatics (OASIcs)},
  volume = {52},
  year = {2016}
}

@proceedings{iclp-tc13,
  title = {Technical Communications of the Twenty-ninth International Conference on Logic Programming (ICLP'13)},
  editor = {E. Lamma and T. Swift},
  booktitle = {Technical Communications of the Twenty-ninth International Conference on Logic Programming (ICLP'13)},
  series = {Theory and Practice of Logic Programming, Online Supplement},
  volume = {13(4-5)},
  year = {2013}
}

@proceedings{iclp-tc14,
  title = {Technical Communications of the Thirtieth International Conference on Logic Programming (ICLP'14)},
  editor = {M. Leuschel and T. Schrijvers},
  booktitle = {Technical Communications of the Thirtieth International Conference on Logic Programming (ICLP'14)},
  series = {Theory and Practice of Logic Programming, Online Supplement},
  volume = {14(4-5)},
  year = {2014}
}

@proceedings{iclp-tc16,
  title = {Technical Communications of the Thiry second International Conference on Logic Programming (ICLP'16)},
  editor = {M. Leuschel and T. Schrijvers},
  booktitle = {Technical Communications of the Thiry second International Conference on Logic Programming (ICLP'19)},
  publisher = {Cambridge University Press},
  series = {Theory and Practice of Logic Programming, Online Supplement},
  volume = {19},
  year = {2019}
}

@proceedings{iclp-tc19,
  title = {Technical Communications of the Thiry fifth International Conference on Logic Programming (ICLP'19)},
  booktitle = {Technical Communications of the Thiry fifth International Conference on Logic Programming (ICLP'19)},
  publisher = {Cambridge University Press},
  series = {Theory and Practice of Logic Programming, Online Supplement},
  volume = {19},
  year = {2019}
}

@proceedings{iclp01,
  title = {Proceedings of the Seventeenth International Conference on Logic Programming (ICLP'01)},
  editor = {P. Codognet},
  booktitle = {Proceedings of the Seventeenth International Conference on Logic Programming (ICLP'01)},
  publisher = springer,
  series = lncs,
  volume = {2237},
  year = {2001}
}

@proceedings{iclp02,
  title = {Proceedings of the Eighteenth International Conference on Logic Programming (ICLP'02)},
  editor = {P. Stuckey},
  booktitle = {Proceedings of the Eighteenth International Conference on Logic Programming (ICLP'02)},
  publisher = springer,
  series = lncs,
  volume = {2401},
  year = {2002}
}

@proceedings{iclp03,
  title = {Proceedings of the Nineteenth International Conference on Logic Programming (ICLP'03)},
  editor = {C. Palamidessi},
  booktitle = {Proceedings of the Nineteenth International Conference on Logic Programming (ICLP'03)},
  publisher = springer,
  series = lncs,
  volume = {2916},
  year = {2003}
}

@proceedings{iclp04,
  title = {Proceedings of the Twentieth International Conference on Logic Programming (ICLP'04)},
  editor = {B. Demoen and V. Lifschitz},
  booktitle = {Proceedings of the Twentieth International Conference on Logic Programming (ICLP'04)},
  publisher = springer,
  series = lncs,
  volume = {3132},
  year = {2004}
}

@proceedings{iclp05,
  title = {Proceedings of the Twenty-first International Conference on Logic Programming (ICLP'05)},
  editor = {M. Gabbrielli and G. Gupta},
  booktitle = {Proceedings of the Twenty-first International Conference on Logic Programming (ICLP'05)},
  publisher = springer,
  series = lncs,
  volume = {3668},
  year = {2005}
}

@proceedings{iclp06,
  title = {Proceedings of the Twenty-second International Conference on Logic Programming (ICLP'06)},
  editor = {S. Etalle and M. Truszczy{\'n}ski},
  booktitle = {Proceedings of the Twenty-second International Conference on Logic Programming (ICLP'06)},
  publisher = springer,
  series = lncs,
  volume = {4079},
  year = {2006}
}

@proceedings{iclp07,
  title = {Proceedings of the Twenty-third International Conference on Logic Programming (ICLP'07)},
  editor = {V. Dahl and I. Niemel{\"a}},
  booktitle = {Proceedings of the Twenty-third International Conference on Logic Programming (ICLP'07)},
  publisher = springer,
  series = lncs,
  volume = {4670},
  year = {2007}
}

@proceedings{iclp08,
  title = {Proceedings of the Twenty-fourth International Conference on Logic Programming (ICLP'08)},
  editor = {M. {Garcia de la Banda} and E. Pontelli},
  booktitle = {Proceedings of the Twenty-fourth International Conference on Logic Programming (ICLP'08)},
  publisher = springer,
  series = lncs,
  volume = {5366},
  year = {2008}
}

@proceedings{iclp09,
  title = {Proceedings of the Twenty-fifth International Conference on Logic Programming (ICLP'09)},
  editor = {P. Hill and D. Warren},
  booktitle = {Proceedings of the Twenty-fifth International Conference on Logic Programming (ICLP'09)},
  publisher = springer,
  series = lncs,
  volume = {5649},
  year = {2009}
}

@proceedings{iclp86,
  title = {Proceedings of the Third International Conference on Logic Programming (ICLP'86)},
  editor = {E. Shapiro},
  booktitle = {Proceedings of the Third International Conference on Logic Programming (ICLP'86)},
  publisher = {Springer},
  series = lncs,
  volume = {225},
  year = {1986}
}

@proceedings{iclp88,
  title = {Proceedings of the Fifth International Conference on Logic Programming (ICLP'88)},
  editor = {R. Kowalski and K. Bowen},
  booktitle = {Proceedings of the Fifth International Conference on Logic Programming (ICLP'88)},
  publisher = {{MIT} Press},
  year = {1988}
}

@proceedings{iclp89,
  title = {Proceedings of the Sixth International Conference on Logic Programming (ICLP'89)},
  editor = {G. Levi and M. Martelli},
  booktitle = {Proceedings of the Sixth International Conference on Logic Programming (ICLP'89)},
  publisher = {{MIT} Press},
  year = {1989}
}

@proceedings{iclp90,
  title = {Proceedings of the Seventh International Conference on Logic Programming (ICLP'90)},
  editor = {D. Warren and P. Szeredi},
  booktitle = {Proceedings of the Seventh International Conference on Logic Programming (ICLP'90)},
  publisher = {{MIT} Press},
  year = {1990}
}

@proceedings{iclp93,
  title = {Proceedings of the Tenth International Conference on Logic Programming (ICLP'90)},
  editor = {D. Warren},
  booktitle = {Proceedings of the Tenth International Conference on Logic Programming (ICLP'90)},
  publisher = {{MIT} Press},
  year = {1993}
}

@proceedings{icra11,
  title = {Proceedings of the IEEE International Conference on Robotics and Automation (ICRA'11)},
  booktitle = {Proceedings of the IEEE International Conference on Robotics and Automation (ICRA'11)},
  publisher = ieee,
  year = {2011}
}

@proceedings{icra14,
  title = {Proceedings of the IEEE International Conference on Robotics and Automation (ICRA'14)},
  booktitle = {Proceedings of the IEEE International Conference on Robotics and Automation (ICRA'14)},
  publisher = ieee,
  year = {2014}
}

@proceedings{icra86,
  title = {Proceedings of the IEEE International Conference on Robotics and Automation (ICRA'86)},
  booktitle = {Proceedings of the IEEE International Conference on Robotics and Automation (ICRA'86)},
  publisher = ieee,
  year = {1986}
}

@proceedings{ictai05,
  title = {Proceedings of the Seventeenth IEEE International Conference on Tools with Artificial Intelligence (ICTAI'05)},
  booktitle = {Proceedings of the Seventeenth IEEE International Conference on Tools with Artificial Intelligence (ICTAI'05)},
  publisher = ieee,
  year = {2005}
}

@proceedings{ictai08,
  title = {Proceedings of the Twentieth IEEE International Conference on Tools with Artificial Intelligence (ICTAI'08)},
  booktitle = {Proceedings of the Twentieth IEEE International Conference on Tools with Artificial Intelligence (ICTAI'08)},
  publisher = ieee,
  year = {2008}
}

@proceedings{ictai09,
  title = {Proceedings of the Twenty-first IEEE International Conference on Tools with Artificial Intelligence (ICTAI'09)},
  booktitle = {Proceedings of the Twenty-first IEEE International Conference on Tools with Artificial Intelligence (ICTAI'09)},
  publisher = ieee,
  year = {2009}
}

@proceedings{ictai10,
  title = {Proceedings of the Twenty-second IEEE International Conference on Tools with Artificial Intelligence (ICTAI'10)},
  editor = {E. Gr{\'e}goire},
  booktitle = {Proceedings of the Twenty-second IEEE International Conference on Tools with Artificial Intelligence (ICTAI'10)},
  publisher = ieee,
  year = {2010}
}

@proceedings{ictai12,
  title = {Proceedings of the Twenty-fourth IEEE International Conference on Tools with Artificial Intelligence (ICTAI'12)},
  booktitle = {Proceedings of the Twenty-fourth IEEE International Conference on Tools with Artificial Intelligence (ICTAI'12)},
  publisher = ieee,
  year = {2012}
}

@proceedings{ictai13,
  title = {Proceedings of the Twenty-fifth IEEE International Conference on Tools with Artificial Intelligence (ICTAI'13)},
  editor = {A. Brodsky},
  booktitle = {Proceedings of the Twenty-fifth IEEE International Conference on Tools with Artificial Intelligence (ICTAI'13)},
  publisher = ieee,
  year = {2013}
}

@proceedings{ictai14,
  title = {Proceedings of the Twenty-sixth IEEE International Conference on Tools with Artificial Intelligence (ICTAI'14)},
  booktitle = {Proceedings of the Twenty-sixth IEEE International Conference on Tools with Artificial Intelligence (ICTAI'14)},
  publisher = ieee,
  year = {2014}
}

@proceedings{ictl94,
  title = {Proceedings of the First International Conference on Temporal Logic (ICTL'94)},
  editor = {D. Gabbay and H. Ohlbach},
  booktitle = {Proceedings of the First International Conference on Temporal Logic (ICTL'94)},
  publisher = springer,
  series = lncs,
  volume = {827},
  year = {1994}
}

@proceedings{ieaaie13,
  title = {Proceedings of the 26th International Conference on Industrial, Engineering and Other Applications of Applied Intelligent Systems (IEA/AIE'13)},
  editor = {M. Ali and T. Bosse and K. Hindriks and M. Hoogendoorn and C. Jonker and J. Treur},
  booktitle = {Proceedings of the 26th International Conference on Industrial, Engineering and Other Applications of Applied Intelligent Systems (IEA/AIE'13)},
  publisher = springer,
  series = lncs,
  volume = {7906},
  year = {2013}
}

@proceedings{ijcai01,
  title = {Proceedings of the Seventeenth International Joint Conference on Artificial Intelligence (IJCAI'01)},
  editor = {B. Nebel},
  booktitle = {Proceedings of the Seventeenth International Joint Conference on Artificial Intelligence (IJCAI'01)},
  publisher = m-k,
  year = {2001}
}

@proceedings{ijcai03,
  title = {Proceedings of the Eighteenth International Joint Conference on Artificial Intelligence (IJCAI'03)},
  editor = {G. Gottlob and T. Walsh},
  booktitle = {Proceedings of the Eighteenth International Joint Conference on Artificial Intelligence (IJCAI'03)},
  publisher = m-k,
  year = {2003}
}

@proceedings{ijcai05,
  title = {Proceedings of the Nineteenth International Joint Conference on Artificial Intelligence (IJCAI'05)},
  editor = {L. Kaelbling and A. Saffiotti},
  booktitle = {Proceedings of the Nineteenth International Joint Conference on Artificial Intelligence (IJCAI'05)},
  publisher = {Professional Book Center},
  year = {2005}
}

@proceedings{ijcai07,
  title = {Proceedings of the Twentieth International Joint Conference on Artificial Intelligence (IJCAI'07)},
  editor = {M. Veloso},
  booktitle = {Proceedings of the Twentieth International Joint Conference on Artificial Intelligence (IJCAI'07)},
  publisher = aaaimit,
  year = {2007}
}

@proceedings{ijcai09,
  title = {Proceedings of the Twenty-first International Joint Conference on Artificial Intelligence (IJCAI'09)},
  editor = {C. Boutilier},
  booktitle = {Proceedings of the Twenty-first International Joint Conference on Artificial Intelligence (IJCAI'09)},
  publisher = aaaimit,
  year = {2009}
}

@proceedings{ijcai11,
  title = {Proceedings of the Twenty-second International Joint Conference on Artificial Intelligence (IJCAI'11)},
  editor = {T. Walsh},
  booktitle = {Proceedings of the Twenty-second International Joint Conference on Artificial Intelligence (IJCAI'11)},
  publisher = {IJCAI/AAAI Press},
  year = {2011}
}

@proceedings{ijcai13,
  title = {Proceedings of the Twenty-third International Joint Conference on Artificial Intelligence (IJCAI'13)},
  editor = {F. Rossi},
  booktitle = {Proceedings of the Twenty-third International Joint Conference on Artificial Intelligence (IJCAI'13)},
  publisher = {IJCAI/AAAI Press},
  year = {2013}
}

@proceedings{ijcai15,
  title = {Proceedings of the Twenty-fourth International Joint Conference on Artificial Intelligence (IJCAI'15)},
  editor = {Q. Yang and M. Wooldridge},
  booktitle = {Proceedings of the Twenty-fourth International Joint Conference on Artificial Intelligence (IJCAI'15)},
  publisher = {{AAAI} Press},
  url = {http://ijcai.org/proceedings/2015},
  year = {2015}
}

@proceedings{ijcai16,
  title = {Proceedings of the Twenty-fifth International Joint Conference on Artificial Intelligence (IJCAI'16)},
  editor = {R. Kambhampati},
  booktitle = {Proceedings of the Twenty-fifth International Joint Conference on Artificial Intelligence (IJCAI'16)},
  publisher = {IJCAI/AAAI Press},
  year = {2016}
}

@proceedings{ijcai17,
  title = {Proceedings of the Twenty-sixth International Joint Conference on Artificial Intelligence (IJCAI'17)},
  editor = {C. Sierra},
  booktitle = {Proceedings of the Twenty-sixth International Joint Conference on Artificial Intelligence (IJCAI'17)},
  publisher = {IJCAI/AAAI Press},
  year = {2017}
}

@proceedings{ijcai18,
  title = {Proceedings of the Twenty-seventh International Joint Conference on Artificial Intelligence (IJCAI'18)},
  editor = {J. Lang},
  booktitle = {Proceedings of the Twenty-seventh International Joint Conference on Artificial Intelligence (IJCAI'18)},
  publisher = {ijcai.org},
  year = {2018}
}

@proceedings{ijcai19,
  title = {Proceedings of the Twenty-Eighth International Joint Conference on Artificial Intelligence (IJCAI'19)},
  editor = {S. Kraus},
  booktitle = {Proceedings of the Twenty-Eighth International Joint Conference on Artificial Intelligence (IJCAI'19)},
  publisher = {ijcai.org},
  year = {2019}
}

@proceedings{ijcai20,
  title = {Proceedings of the Twenty-Ninth International Joint Conference on Artificial Intelligence (IJCAI'20)},
  editor = {C. Bessiere},
  booktitle = {Proceedings of the Twenty-Ninth International Joint Conference on Artificial Intelligence (IJCAI'20)},
  publisher = {ijcai.org},
  year = {2020}
}

@proceedings{ijcai21,
  title = {Proceedings of the Thirtieth International Joint Conference on Artificial Intelligence (IJCAI'21)},
  editor = {Z. Zhou},
  booktitle = {Proceedings of the Thirtieth International Joint Conference on Artificial Intelligence (IJCAI'21)},
  publisher = {ijcai.org},
  year = {2021}
}

@proceedings{ijcai69,
  title = {Proceedings of the First International Joint Conference on Artificial Intelligence (IJCAI'69)},
  editor = {D. Walker and L. Norton},
  booktitle = {Proceedings of the First International Joint Conference on Artificial Intelligence (IJCAI'69)},
  publisher = {William Kaufmann},
  year = {1969}
}

@proceedings{ijcai89,
  title = {Proceedings of the Eleventh International Joint Conference on Artificial Intelligence (IJCAI'89)},
  editor = {N. Sridharan},
  booktitle = {Proceedings of the Eleventh International Joint Conference on Artificial Intelligence (IJCAI'89)},
  publisher = m-k,
  year = {1989}
}

@proceedings{ijcai91,
  title = {Proceedings of the Twelfth International Joint Conference on Artificial Intelligence (IJCAI'91)},
  editor = {J. Mylopoulos and R. Reiter},
  booktitle = {Proceedings of the Twelfth International Joint Conference on Artificial Intelligence (IJCAI'91)},
  publisher = m-k,
  year = {1991}
}

@proceedings{ijcai95,
  title = {Proceedings of the Fourteenth International Joint Conference on Artificial Intelligence (IJCAI'95)},
  editor = {C. Mellish},
  booktitle = {Proceedings of the Fourteenth International Joint Conference on Artificial Intelligence (IJCAI'95)},
  publisher = m-k,
  year = {1995}
}

@proceedings{ijcai97,
  title = {Proceedings of the Fifteenth International Joint Conference on Artificial Intelligence (IJCAI'97)},
  booktitle = {Proceedings of the Fifteenth International Joint Conference on Artificial Intelligence (IJCAI'97)},
  publisher = m-k,
  year = {1997}
}

@proceedings{ijcai99,
  title = {Proceedings of the Sixteenth International Joint Conference on Artificial Intelligence (IJCAI'99)},
  editor = {T. Dean},
  booktitle = {Proceedings of the Sixteenth International Joint Conference on Artificial Intelligence (IJCAI'99)},
  publisher = m-k,
  year = {1999}
}

@proceedings{ijcar10,
  title = {Proceedings of the Fifth International Joint Conference on Automated Reasoning (IJCAR'10)},
  editor = {J. Giesl and R. H{\"a}hnle},
  booktitle = {Proceedings of the Fifth International Joint Conference on Automated Reasoning (IJCAR'10)},
  publisher = springer,
  series = lncs,
  volume = {6173},
  year = {2010}
}

@proceedings{ilp01,
  title = {Proceedings of the Eleventh International Conference on Inductive Logic Programming (ILP'01)},
  editor = {C. Rouveirol and M. Sebag},
  booktitle = {Proceedings of the Eleventh International Conference on Inductive Logic Programming (ILP'01)},
  publisher = springer,
  series = lncs,
  volume = {2157},
  year = {2001}
}

@proceedings{inap11,
  title = {Proceedings of the Nineteenth International Conference on Applications of Declarative Programming and Knowledge Management (INAP'11)},
  editor = {S. Abreu and J. Oetsch and J. P{\"u}hrer and D. Seipel and H. Tompits and M. Umeda and A. Wolf},
  booktitle = {Proceedings of the Nineteenth International Conference on Applications of Declarative Programming and Knowledge Management (INAP'11)},
  number = {INFSYS RR-1843-11-06},
  series = {Institute for Information Systems, Technische Universit{\"a}t Wien, Technical Report Series},
  year = {2011}
}

@proceedings{inapwlp11,
  title = {Proceedings of the Nineteenth International Conference on Applications of Declarative Programming and Knowledge Management (INAP'11) and the Twenty-fifth Workshop on Logic Programming (WLP'11)},
  editor = {H. Tompits and S. Abreu and J. Oetsch and J. P{\"u}hrer and D. Seipel and M. Umeda and A. Wolf},
  booktitle = {Proceedings of the Nineteenth International Conference on Applications of Declarative Programming and Knowledge Management (INAP'11) and the Twenty-fifth Workshop on Logic Programming (WLP'11)},
  publisher = springer,
  series = lncs,
  volume = {7773},
  year = {2013}
}

@proceedings{incotol05,
  title = {Inconsistency Tolerance},
  editor = {L. Bertossi and A. Hunter and T. Schaub},
  booktitle = {Inconsistency Tolerance},
  publisher = springer,
  series = lncs,
  volume = {3300},
  year = {2005}
}

@proceedings{ipc14,
  title = {Proceedings of the Eighth International Planning Competition (IPC'14)},
  editor = {M. Vallati and L. Chrpa and T. McCluskey},
  booktitle = {Proceedings of the Eighth International Planning Competition (IPC'14)},
  publisher = {University of Huddersfield},
  url = {https://helios.hud.ac.uk/scommv/IPC-14/repository/booklet2014.pdf},
  year = {2014}
}

@proceedings{iski94,
  title = {Proceedings of the Third Workshop on Information Systems and Artificial Intelligence (IS/KI'94)},
  editor = {K. von Luck and H. Marburger},
  booktitle = {Proceedings of the Third Workshop on Information Systems and Artificial Intelligence (IS/KI'94)},
  publisher = springer,
  series = lncs,
  volume = {777},
  year = {1994}
}

@proceedings{ismb04,
  title = {Proceedings of the Twelfth International Conference on Intelligent Systems for Molecular Biology/Third European Conference on Computational Biology (ISMB'04/ECCB'04)},
  booktitle = {Proceedings of the Twelfth International Conference on Intelligent Systems for Molecular Biology/Third European Conference on Computational Biology (ISMB'04/ECCB'04)},
  publisher = {Oxford University Press},
  year = {2004}
}

@proceedings{isvlsi05,
  title = {Proceedings of the IEEE Computer Society Annual Symposium on VLSI (ISVLSI'05)},
  booktitle = {Proceedings of the IEEE Computer Society Annual Symposium on VLSI (ISVLSI'05)},
  publisher = ieee,
  year = {2005}
}

@proceedings{iswc11,
  title = {Proceedings of the Tenth International Semantic Web Conference (ISWC'11)},
  editor = {L. Aroyo and C. Welty and H. Alani and J. Taylor and A. Bernstein and L. Kagal and N. Noy and E. Blomqvist},
  booktitle = {Proceedings of the Tenth International Semantic Web Conference (ISWC'11)},
  publisher = springer,
  series = lncs,
  volume = {7031},
  year = {2011}
}

@proceedings{iulp15,
  title = {Proceedings of the International Workshop on User-Oriented Logic Programming (IULP'15)},
  editor = {S. Ellmauthaler and C. Schulz},
  booktitle = {Proceedings of the International Workshop on User-Oriented Logic Programming (IULP'15)},
  url = {http://iulp2015.uni-leipzig.de/},
  year = {2015}
}

@proceedings{iwil08,
  title = {Proceedings of the Seventh International Workshop on the Implementation of Logics (IWIL'08)},
  editor = {P. Rudnicki and G. Sutcliffe and B. Konev and R. Schmidt and S. Schulz},
  booktitle = {Proceedings of the Seventh International Workshop on the Implementation of Logics (IWIL'08)},
  publisher = {CEUR Workshop Proceedings},
  url = {http://ceur-ws.org/Vol-418},
  volume = {418},
  year = {2008}
}

@proceedings{jds2,
  title = {Journal on Data Semantics {II}},
  editor = {S. Spaccapietra and E. Bertino and S. Jajodia and R. King and D. McLeod and M. Orlowska and L. Strous},
  booktitle = {Journal of Data Semantics {II}},
  publisher = springer,
  series = lncs,
  volume = {3360},
  year = {2005}
}

@proceedings{jelia02,
  title = {Proceedings of the Eighth European Conference on Logics in Artificial Intelligence (JELIA'02)},
  editor = {S. Flesca and S. Greco and N. Leone and G. Ianni},
  booktitle = {Proceedings of the Eighth European Conference on Logics in Artificial Intelligence (JELIA'02)},
  publisher = springer,
  series = lncs,
  volume = {2424},
  year = {2002}
}

@proceedings{jelia04,
  title = {Proceedings of the Ninth European Conference on Logics in Artificial Intelligence (JELIA'04)},
  editor = {J. Alferes and J. Leite},
  booktitle = {Proceedings of the Ninth European Conference on Logics in Artificial Intelligence (JELIA'04)},
  publisher = springer,
  series = lncs,
  volume = {3229},
  year = {2004}
}

@proceedings{jelia08,
  title = {Proceedings of the Eleventh European Conference on Logics in Artificial Intelligence (JELIA'08)},
  editor = {S. H{\"o}lldobler and C. Lutz and H. Wansing},
  booktitle = {Proceedings of the Eleventh European Conference on Logics in Artificial Intelligence (JELIA'08)},
  publisher = springer,
  series = lncs,
  volume = {5293},
  year = {2008}
}

@proceedings{jelia10,
  title = {Proceedings of the Twelfth European Conference on Logics in Artificial Intelligence (JELIA'10)},
  editor = {T. Janhunen and I. Niemel{\"a}},
  booktitle = {Proceedings of the Twelfth European Conference on Logics in Artificial Intelligence (JELIA'10)},
  publisher = springer,
  series = lnai,
  volume = {6341},
  year = {2010}
}

@proceedings{jelia12,
  title = {Proceedings of the Thirteenth European Conference on Logics in Artificial Intelligence (JELIA'12)},
  editor = {L. Fari\~nas del Cerro and A. Herzig and J. Mengin},
  booktitle = {Proceedings of the Thirteenth European Conference on Logics in Artificial Intelligence (JELIA'12)},
  publisher = springer,
  series = lncs,
  volume = {7519},
  year = {2012}
}

@proceedings{jelia14,
  title = {Proceedings of the Fourteenth European Conference on Logics in Artificial Intelligence (JELIA'14)},
  editor = {E. Ferm{\'e} and J. Leite},
  booktitle = {Proceedings of the Fourteenth European Conference on Logics in Artificial Intelligence (JELIA'14)},
  publisher = springer,
  series = lnai,
  volume = {8761},
  year = {2014}
}

@proceedings{jelia16,
  title = {Proceedings of the Fifteenth European Conference on Logics in Artificial Intelligence (JELIA'16)},
  editor = {L. Michael and A. Kakas},
  booktitle = {Proceedings of the Fifteenth European Conference on Logics in Artificial Intelligence (JELIA'16)},
  publisher = springer,
  series = lnai,
  volume = {10021},
  year = {2016}
}

@proceedings{jelia19,
  title = {Proceedings of the Sixteenth European Conference on Logics in Artificial Intelligence (JELIA'19)},
  editor = {F. Calimeri and N. Leone and M. Manna},
  booktitle = {Proceedings of the Sixteenth European Conference on Logics in Artificial Intelligence (JELIA'19)},
  publisher = springer,
  series = lncs,
  volume = {11468},
  year = {2019}
}

@proceedings{jelia21,
  title = {Proceedings of the Seventeenth European Conference on Logics in Artificial Intelligence (JELIA'21)},
  editor = {W. Faber and G. Friedrich and M. Gebser and M. Morak},
  booktitle = {Proceedings of the Seventeenth European Conference on Logics in Artificial Intelligence (JELIA'21)},
  publisher = springer,
  series = lncs,
  volume = {12678},
  year = {2021}
}

@book{jm64,
  title = {Artificial Intelligence and Mathematical Theory of Computation: Papers in Honor of {J}ohn {M}c{C}arthy},
  editor = {V. Lifschitz},
  booktitle = {Artificial Intelligence and Mathematical Theory of Computation: Papers in Honor of {J}ohn {M}c{C}arthy},
  publisher = {Academic Press},
  year = {1991}
}

@book{kbc14,
  title = {Knowledge-Based Configuration: From Research to Business Cases},
  editor = {A. Felfernig and L. Hotz and C. Bagley and J. Tiihonen},
  booktitle = {Knowledge-Based Configuration: From Research to Business Cases},
  publisher = {Elsevier/Morgan Kaufmann},
  year = {2014}
}

@proceedings{kdd98,
  title = {Proceedings of the Fourth International Conference on Knowledge Discovery and Data Mining (KDD'98)},
  editor = {R. Agrawal and P. Stolorz and G. Piatetsky-Shapiro},
  booktitle = {Proceedings of the Fourth International Conference on Knowledge Discovery and Data Mining (KDD'98)},
  publisher = {{AAAI} Press},
  year = {1998}
}

@proceedings{ki12,
  title = {Proceedings of the Thirty-fifth Annual German Conference on Artificial Intelligence (KI'12)},
  editor = {B. Glimm and A. Kr{\"u}ger},
  booktitle = {Proceedings of the Thirty-fifth Annual German Conference on Artificial Intelligence (KI'12)},
  publisher = springer,
  series = lncs,
  volume = {7526},
  year = {2012}
}

@proceedings{ki98,
  title = {Proceedings of the Twenty-second Annual German Conference on Artificial Intelligence (KI'98)},
  editor = {O. Herzog and A. G{\"u}nter},
  booktitle = {Proceedings of the Twenty-second Annual German Conference on Artificial Intelligence (KI'98)},
  publisher = springer,
  series = lncs,
  volume = {1504},
  year = {1998}
}

@proceedings{kowalski02,
  title = {Computational Logic: Logic Programming and Beyond, Essays in Honour of Robert Kowalski},
  editor = {A. Kakas and F. Sadri},
  booktitle = {Computational Logic: Logic Programming and Beyond, Essays in Honour of Robert Kowalski},
  publisher = springer,
  series = lncs,
  volume = {2408},
  year = {2002}
}

@proceedings{kr00,
  title = {Proceedings of the Seventh International Conference on Principles of Knowledge Representation and Reasoning (KR'00)},
  editor = {A. Cohn and F. Giunchiglia and B. Selman},
  booktitle = {Proceedings of the Seventh International Conference on Principles of Knowledge Representation and Reasoning (KR'00)},
  publisher = m-k,
  year = {2000}
}

@proceedings{kr02,
  title = {Proceedings of the Eighth International Conference on Principles of Knowledge Representation and Reasoning (KR'02)},
  editor = {D. Fensel and F. Giunchiglia and D. McGuiness and M. Williams},
  booktitle = {Proceedings of the Eighth International Conference on Principles of Knowledge Representation and Reasoning (KR'02)},
  publisher = m-k,
  year = {2002}
}

@proceedings{kr04,
  title = {Proceedings of the Ninth International Conference on Principles of Knowledge Representation and Reasoning (KR'04)},
  editor = {D. Dubois and C. Welty and M. Williams},
  booktitle = {Proceedings of the Ninth International Conference on Principles of Knowledge Representation and Reasoning (KR'04)},
  publisher = {{AAAI} Press},
  year = {2004}
}

@proceedings{kr06,
  title = {Proceedings of the Tenth International Conference on Principles of Knowledge Representation and Reasoning (KR'06)},
  editor = {P. Doherty and J. Mylopoulos and C. Welty},
  booktitle = {Proceedings of the Tenth International Conference on Principles of Knowledge Representation and Reasoning (KR'06)},
  publisher = {{AAAI} Press},
  year = {2006}
}

@proceedings{kr08,
  title = {Proceedings of the Eleventh International Conference on Principles of Knowledge Representation and Reasoning (KR'08)},
  editor = {G. Brewka and J. Lang},
  booktitle = {Proceedings of the Eleventh International Conference on Principles of Knowledge Representation and Reasoning (KR'08)},
  publisher = {{AAAI} Press},
  year = {2008}
}

@proceedings{kr10,
  title = {Proceedings of the Twelfth International Conference on Principles of Knowledge Representation and Reasoning (KR'10)},
  editor = {F. Lin and U. Sattler},
  booktitle = {Proceedings of the Twelfth International Conference on Principles of Knowledge Representation and Reasoning (KR'10)},
  publisher = {{AAAI} Press},
  year = {2010}
}

@proceedings{kr12,
  title = {Proceedings of the Thirteenth International Conference on Principles of Knowledge Representation and Reasoning (KR'12)},
  editor = {G. Brewka and T. Eiter and S. McIlraith},
  booktitle = {Proceedings of the Thirteenth International Conference on Principles of Knowledge Representation and Reasoning (KR'12)},
  publisher = {{AAAI} Press},
  year = {2012}
}

@proceedings{kr14,
  title = {Proceedings of the Fourteenth International Conference on Principles of Knowledge Representation and Reasoning (KR'14)},
  editor = {C. Baral and G. {De Giacomo} and T. Eiter},
  booktitle = {Proceedings of the Fourteenth International Conference on Principles of Knowledge Representation and Reasoning (KR'14)},
  publisher = {{AAAI} Press},
  year = {2014}
}

@proceedings{kr16,
  title = {Proceedings of the Fifteenth International Conference on Principles of Knowledge Representation and
Reasoning (KR'16)},
  editor = {C. Baral and J. Delgrande and F. Wolter},
  booktitle = {Proceedings of the Fifteenth International Conference on Principles of Knowledge Representation and
Reasoning (KR'16)},
  publisher = {{AAAI} Press},
  year = {2016}
}

@proceedings{kr18,
  title = {Proceedings of the Sixteenth International Conference on Principles of Knowledge Representation and Reasoning (KR'18)},
  editor = {M. Thielscher and F. Toni and F. Wolter},
  booktitle = {Proceedings of the Sixteenth International Conference on Principles of Knowledge Representation and Reasoning (KR'18)},
  publisher = {{AAAI} Press},
  year = {2018}
}

@proceedings{kr20,
  title = {Proceedings of the Seventeenth International Conference on Principles of Knowledge Representation and Reasoning (KR'21)},
  editor = {D. Calvanese and E. Erdem and M. Thielscher},
  booktitle = {Proceedings of the Seventeenth International Conference on Principles of Knowledge Representation and Reasoning (KR'21)},
  publisher = {{AAAI} Press},
  year = {2020}
}

@proceedings{kr21,
  title = {Proceedings of the Eighteenth International Conference on Principles of Knowledge Representation and Reasoning (KR'22)},
  editor = {M. Bienvenu and G. Lakemeyer and E. Erdem},
  booktitle = {Proceedings of the Eighteenth International Conference on Principles of Knowledge Representation and Reasoning (KR'22)},
  publisher = {{AAAI} Press},
  year = {2020}
}

@proceedings{kr89,
  title = {Proceedings of the First International Conference on Principles of Knowledge Representation and Reasoning (KR'89)},
  editor = {R. Brachman and H. Levesque and R. Reiter},
  booktitle = {Proceedings of the First International Conference on Principles of Knowledge Representation and Reasoning (KR'89)},
  publisher = m-k,
  year = {1989}
}

@proceedings{kr91,
  title = {Proceedings of the Second International Conference on Principles of Knowledge Representation and Reasoning (KR'91)},
  editor = {J. Allen and R. Fikes and E. Sandewall},
  booktitle = {Proceedings of the Second International Conference on Principles of Knowledge Representation and Reasoning (KR'91)},
  publisher = m-k,
  year = {1991}
}

@proceedings{kr92,
  title = {Proceedings of the Third International Conference on Principles of Knowledge Representation and Reasoning (KR'92)},
  editor = {B. Nebel and C. Rich and W. Swartout},
  booktitle = {Proceedings of the Third International Conference on Principles of Knowledge Representation and Reasoning (KR'92)},
  publisher = m-k,
  year = {1992}
}

@proceedings{kr94,
  title = {Proceedings of the Fourth International Conference on Principles of Knowledge Representation and Reasoning (KR'94)},
  editor = {J. Doyle and P. Torasso and E. Sandewall},
  booktitle = {Proceedings of the Fourth International Conference on Principles of Knowledge Representation and Reasoning (KR'94)},
  publisher = m-k,
  year = {1994}
}

@proceedings{kr96,
  title = {Proceedings of the Fifth International Conference on Principles of Knowledge Representation and Reasoning (KR'96)},
  editor = {L. Aiello and J. Doyle and S. Shapiro},
  booktitle = {Proceedings of the Fifth International Conference on Principles of Knowledge Representation and Reasoning (KR'96)},
  publisher = m-k,
  year = {1996}
}

@proceedings{kr98,
  title = {Proceedings of the Sixth International Conference on Principles of Knowledge Representation and Reasoning (KR'98)},
  editor = {A. Cohn and L. Schubert and S. Shapiro},
  booktitle = {Proceedings of the Sixth International Conference on Principles of Knowledge Representation and Reasoning (KR'98)},
  publisher = m-k,
  year = {1998}
}

@book{KRHandbook,
  title = {Handbook of Knowledge Representation},
  editor = {V. Lifschitz and F. {van Harmelen} and B. Porter},
  booktitle = {Handbook of Knowledge Representation},
  publisher = elsevier,
  year = {2008}
}

@proceedings{lash08,
  title = {Proceedings of the Second International Workshop on Logic and Search (LaSh'08)},
  editor = {M. Denecker},
  booktitle = {Proceedings of the Second International Workshop on Logic and Search (LaSh'08)},
  year = {2008}
}

@book{lbai,
  title = {Logic-Based Artificial Intelligence},
  editor = {J. Minker},
  address = {Dordrecht},
  booktitle = {Logic-Based Artificial Intelligence},
  publisher = kluwer,
  year = {2000}
}

@proceedings{lics05,
  title = {Proceedings of the Twentieth Annual Symposium on Logic in Computer Science (LICS'10)},
  booktitle = {Proceedings of the Twentieth Annual Symposium on Logic in Computer Science (LICS'10)},
  publisher = ieee,
  year = {2005}
}

@proceedings{lics10,
  title = {Proceedings of the Twenty-fifth Annual Symposium on Logic in Computer Science (LICS'10)},
  booktitle = {Proceedings of the Twenty-Fifth Annual Symposium on Logic in Computer Science (LICS'10)},
  publisher = ieee,
  year = {2010}
}

@proceedings{lics13,
  title = {Proceedings of the Twenty-eighth Annual Symposium on Logic in Computer Science (LICS'13)},
  booktitle = {Proceedings of the Twenty-eighth Annual Symposium on Logic in Computer Science (LICS'13)},
  publisher = ieee,
  year = {2013}
}

@proceedings{lics15,
  title = {Proceedings of the Thirtieth Annual Symposium on Logic in Computer Science (LICS'15)},
  booktitle = {Proceedings of the Thirtieth Annual Symposium on Logic in Computer Science (LICS'15)},
  publisher = ieee,
  year = {2015}
}

@proceedings{lics87,
  title = {Proceedings of the Second Annual Symposium on Logic in Computer Science (LICS'87)},
  booktitle = {Proceedings of the Second Annual Symposium on Logic in Computer Science (LICS'87)},
  publisher = ieee,
  year = {1987}
}

@proceedings{lics89,
  title = {Proceedings of the Fourth Annual Symposium on Logic in Computer Science (LICS'89)},
  booktitle = {Proceedings of the Fourth Annual Symposium on Logic in Computer Science (LICS'89)},
  publisher = ieee,
  year = {1989}
}

@proceedings{lics94,
  title = {Proceedings of the Ninth Annual Symposium on Logic in Computer Science (LICS'94)},
  booktitle = {Proceedings of the Ninth Annual Symposium on Logic in Computer Science (LICS'94)},
  publisher = ieee,
  year = {1994}
}

@proceedings{lion10,
  title = {Proceedings of the Fourth International Conference on Learning and Intelligent Optimization (LION'10)},
  editor = {C. Blum and R. Battiti},
  booktitle = {Proceedings of the Fourth International Conference on Learning and Intelligent Optimization (LION'10)},
  publisher = springer,
  series = lncs,
  volume = {6073},
  year = {2010}
}

@proceedings{lion11,
  title = {Proceedings of the Fifth International Conference on Learning and Intelligent Optimization (LION'11)},
  booktitle = {Proceedings of the Fifth International Conference on Learning and Intelligent Optimization (LION'11)},
  publisher = springer,
  series = lncs,
  volume = {6683},
  year = {2011}
}

@proceedings{lion12,
  title = {Proceedings of the Sixth International Conference Learning and Intelligent Optimization (LION'12)},
  editor = {Y. Hamadi and M. Schoenauer},
  booktitle = {Proceedings of the Sixth International Conference Learning and Intelligent Optimization (LION'12)},
  publisher = springer,
  series = lncs,
  volume = {7219},
  year = {2012}
}

@proceedings{lion13,
  title = {Proceedings of the Seventh International Conference on Learning and Intelligent Optimization (LION'13)},
  editor = {P. Pardalos and G. Nicosia},
  booktitle = {Proceedings of the Seventh International Conference on Learning and Intelligent Optimization (LION'13)},
  publisher = springer,
  series = lncs,
  volume = {7997},
  year = {2013}
}

@proceedings{lion14,
  title = {Proceedings of the Eighth International Conference on Learning and Intelligent Optimization (LION'14)},
  editor = {P. Pardalos and M. Resende},
  booktitle = {Proceedings of the Eighth International Conference on Learning and Intelligent Optimization (LION'14)},
  publisher = springer,
  series = lncs,
  volume = {8426},
  year = {2014}
}

@proceedings{lococo10,
  title = {Proceedings of the First International Workshop on Logics for Component Configuration (LoCoCo'10)},
  editor = {I. Lynce and R. Treinen},
  booktitle = {Proceedings of the First International Workshop on Logics for Component Configuration (LoCoCo'10)},
  series = {Electronic Proceedings in Theoretical Computer Science (EPTCS)},
  volume = {29},
  year = {2010}
}

@proceedings{lococo11,
  title = {Proceedings of the Second International Workshop on Logics for Component Configuration (LoCoCo'11)},
  editor = {C. Drescher and I. Lynce and R. Treinen},
  booktitle = {Proceedings of the Second International Workshop on Logics for Component Configuration (LoCoCo'11)},
  series = {Electronic Proceedings in Theoretical Computer Science (EPTCS)},
  volume = {65},
  year = {2011}
}

@proceedings{lopstr01,
  title = {Proceedings of the Eleventh International Workshop on Logic Based Program Synthesis and Transformation (LOPSTR'01)},
  editor = {A. Pettorossi},
  booktitle = {Proceedings of the Eleventh International Workshop on Logic Based Program Synthesis and Transformation (LOPSTR'01)},
  publisher = springer,
  series = lncs,
  volume = {2372},
  year = {2001}
}

@proceedings{lopstr05,
  title = {Proceedings of the Fifteenth International Symposium on Logic Based Program Synthesis and Transformation (LOPSTR'05)},
  editor = {P. Hill},
  booktitle = {Proceedings of the Fifteenth International Symposium on Logic Based Program Synthesis and Transformation (LOPSTR'05)},
  publisher = springer,
  series = lncs,
  volume = {3901},
  year = {2006}
}

@proceedings{lopstr12,
  title = {Proceedings of the Twenty-second International Symposium on Logic-Based Program Synthesis and Transformation (LOPSTR'12)},
  editor = {E. Albert},
  booktitle = {Proceedings of the Twenty-second International Symposium on Logic-Based Program Synthesis and Transformation (LOPSTR'12)},
  publisher = springer,
  series = lncs,
  volume = {7844},
  year = {2013}
}

@proceedings{lpar05,
  title = {Proceedings of the Twelfth International Conference on Logic for Programming, Artificial Intelligence, and Reasoning (LPAR'05)},
  editor = {G. Sutcliffe and A. Voronkov},
  booktitle = {Proceedings of the Twelfth International Conference on Logic for Programming, Artificial Intelligence, and Reasoning (LPAR'05)},
  publisher = springer,
  series = lnai,
  volume = {3835},
  year = {2005}
}

@proceedings{lpar06,
  title = {Proceedings of the Thirteenth International Conference on Logic for Programming, Artificial Intelligence, and Reasoning (LPAR'06)},
  editor = {M. Hermann and A. Voronkov},
  booktitle = {Proceedings of the Thirteenth International Conference on Logic for Programming, Artificial Intelligence, and Reasoning (LPAR'06)},
  publisher = springer,
  series = lncs,
  volume = {4246},
  year = {2006}
}

@proceedings{lpar12,
  title = {Proceedings of the Eighteenth International Conference on Logic for Programming, Artificial Intelligence, and Reasoning (LPAR'12)},
  editor = {N. Bj{\o}rner and A. Voronkov},
  booktitle = {Proceedings of the Eighteenth International Conference on Logic for Programming, Artificial Intelligence, and Reasoning (LPAR'12)},
  publisher = springer,
  series = lncs,
  volume = {7180},
  year = {2012}
}

@proceedings{lpar13,
  title = {Proceedings of the Ninteenth International Conference on Logic for Programming, Artificial Intelligence, and Reasoning (LPAR'13)},
  editor = {K. McMillan and A. Middeldorp and A. Voronkov},
  booktitle = {Proceedings of the Ninteenth International Conference on Logic for Programming, Artificial Intelligence, and Reasoning (LPAR'13)},
  publisher = springer,
  series = lncs,
  volume = {8312},
  year = {2013}
}

@proceedings{lpnmr01,
  title = {Proceedings of the Sixth International Conference on Logic Programming and Nonmonotonic Reasoning (LPNMR'01)},
  editor = {T. Eiter and W. Faber and M. Truszczy{\'n}ski},
  booktitle = {Proceedings of the Sixth International Conference on Logic Programming and Nonmonotonic Reasoning (LPNMR'01)},
  publisher = springer,
  series = lncs,
  volume = {2173},
  year = {2001}
}

@proceedings{lpnmr04,
  title = {Proceedings of the Seventh International Conference on Logic Programming and Nonmonotonic Reasoning (LPNMR'04)},
  editor = {V. Lifschitz and I. Niemel{\"a}},
  booktitle = {Proceedings of the Seventh International Conference on Logic Programming and Nonmonotonic Reasoning (LPNMR'04)},
  publisher = springer,
  series = lnai,
  volume = {2923},
  year = {2004}
}

@proceedings{lpnmr05,
  title = {Proceedings of the Eighth International Conference on Logic Programming and Nonmonotonic Reasoning (LPNMR'05)},
  editor = {C. Baral and G. Greco and N. Leone and G. Terracina},
  booktitle = {Proceedings of the Eighth International Conference on Logic Programming and Nonmonotonic Reasoning (LPNMR'05)},
  publisher = springer,
  series = lnai,
  volume = {3662},
  year = {2005}
}

@proceedings{lpnmr07,
  title = {Proceedings of the Ninth International Conference on Logic Programming and Nonmonotonic Reasoning (LPNMR'07)},
  editor = {C. Baral and G. Brewka and J. Schlipf},
  booktitle = {Proceedings of the Ninth International Conference on Logic Programming and Nonmonotonic Reasoning (LPNMR'07)},
  publisher = springer,
  series = lnai,
  volume = {4483},
  year = {2007}
}

@proceedings{lpnmr09,
  title = {Proceedings of the Tenth International Conference on Logic Programming and Nonmonotonic Reasoning (LPNMR'09)},
  editor = {E. Erdem and F. Lin and T. Schaub},
  booktitle = {Proceedings of the Tenth International Conference on Logic Programming and Nonmonotonic Reasoning (LPNMR'09)},
  publisher = springer,
  series = lnai,
  volume = {5753},
  year = {2009}
}

@proceedings{lpnmr11,
  title = {Proceedings of the Eleventh International Conference on Logic Programming and Nonmonotonic Reasoning (LPNMR'11)},
  editor = {J. Delgrande and W. Faber},
  booktitle = {Proceedings of the Eleventh International Conference on Logic Programming and Nonmonotonic Reasoning (LPNMR'11)},
  publisher = springer,
  series = lnai,
  volume = {6645},
  year = {2011}
}

@proceedings{lpnmr13,
  title = {Proceedings of the Twelfth International Conference on Logic Programming and Nonmonotonic Reasoning (LPNMR'13)},
  editor = {P. Cabalar and T. Son},
  booktitle = {Proceedings of the Twelfth International Conference on Logic Programming and Nonmonotonic Reasoning (LPNMR'13)},
  publisher = springer,
  series = lnai,
  volume = {8148},
  year = {2013}
}

@proceedings{lpnmr15,
  title = {Proceedings of the Thirteenth International Conference on Logic Programming and Nonmonotonic Reasoning (LPNMR'15)},
  editor = {F. Calimeri and G. Ianni and M. Truszczy{\'n}ski},
  booktitle = {Proceedings of the Thirteenth International Conference on Logic Programming and Nonmonotonic Reasoning (LPNMR'15)},
  publisher = springer,
  series = lnai,
  volume = {9345},
  year = {2015}
}

@proceedings{lpnmr17,
  title = {Proceedings of the Fourteenth International Conference on Logic Programming and Nonmonotonic Reasoning (LPNMR'17)},
  editor = {M. Balduccini and T. Janhunen},
  booktitle = {Proceedings of the Fourteenth International Conference on Logic Programming and Nonmonotonic Reasoning (LPNMR'17)},
  publisher = springer,
  series = lnai,
  volume = {10377},
  year = {2017}
}

@proceedings{lpnmr19,
  title = {Proceedings of the Fifteenth International Conference on Logic Programming and Nonmonotonic Reasoning (LPNMR'19)},
  editor = {M. Balduccini and Y. Lierler and S. Woltran},
  booktitle = {Proceedings of the Fifteenth International Conference on Logic Programming and Nonmonotonic Reasoning (LPNMR'19)},
  publisher = springer,
  series = lnai,
  volume = {11481},
  year = {2019}
}

@proceedings{lpnmr22,
  title = {Proceedings of the Sixteenth International Conference on Logic Programming and Nonmonotonic Reasoning (LPNMR'22)},
  editor = {G. Gottlob and D. Inclezan and M. Maratea},
  booktitle = {Proceedings of the Sixteenth International Conference on Logic Programming and Nonmonotonic Reasoning (LPNMR'22)},
  publisher = springer,
  series = lnai,
  year = {2022}
}

@proceedings{lpnmr95,
  title = {Proceedings of the Third International Conference on Logic Programming and Nonmonotonic Reasoning (LPNMR'95)},
  editor = {V. Marek and A. Nerode},
  booktitle = {Proceedings of the Third International Conference on Logic Programming and Nonmonotonic Reasoning (LPNMR'95)},
  publisher = springer,
  series = lnai,
  volume = {928},
  year = {1995}
}

@proceedings{lpnmr97,
  title = {Proceedings of the Fourth International Conference on Logic Programming and Nonmonotonic Reasoning (LPNMR'97)},
  editor = {J. Dix and U. Furbach and A. Nerode},
  booktitle = {Proceedings of the Fourth International Conference on Logic Programming and Nonmonotonic Reasoning (LPNMR'97)},
  publisher = springer,
  series = lnai,
  volume = {1265},
  year = {1997}
}

@proceedings{lpnmr99,
  title = {Proceedings of the Fifth International Conference on Logic Programming and Nonmonotonic Reasoning (LPNMR'99)},
  editor = {M. Gelfond and N. Leone and G. Pfeifer},
  booktitle = {Proceedings of the Fifth International Conference on Logic Programming and Nonmonotonic Reasoning (LPNMR'99)},
  publisher = springer,
  series = lnai,
  volume = {1730},
  year = {1999}
}

@proceedings{mbmv13,
  title = {Sechzehnter Workshop f{\"u}r Methoden und Beschreibungssprachen zur Modellierung und Verifikation von Schaltungen und Systemen (MBMV'13)},
  editor = {C. Haubelt and D. Timmermann},
  booktitle = {Sechzehnter Workshop f{\"u}r Methoden und Beschreibungssprachen zur Modellierung und Verifikation von Schaltungen und Systemen (MBMV'13)},
  publisher = {Institut f{\"u}r Angewandte Mikroelektronik und Datentechnik, Universit{\"a}t Rostock},
  year = {2013}
}

@proceedings{mbmv18,
  title = {Einundzwanzigster Workshop f{\"u}r Methoden und Beschreibungssprachen zur Modellierung und Verifikation von Schaltungen und Systemen (MBMV'18)},
  editor = {O. Bringmann and A. {von Bernuth}},
  booktitle = {Einundzwanzigster Workshop f{\"u}r Methoden und Beschreibungssprachen zur Modellierung und Verifikation von Schaltungen und Systemen (MBMV'18)},
  year = {2018}
}

@proceedings{mg65,
  title = {Logic Programming, Knowledge Representation, and Nonmonotonic Reasoning: Essays Dedicated to {M}ichael {G}elfond on the Occasion of his 65th Birthday},
  editor = {M. Balduccini and T. Son},
  booktitle = {Logic Programming, Knowledge Representation, and Nonmonotonic Reasoning: Essays Dedicated to {M}ichael {G}elfond on the Occasion of his 65th Birthday},
  publisher = springer,
  series = lncs,
  volume = {6565},
  year = {2011}
}

@proceedings{mh60,
  title = {Essays Dedicated to {M}anuel {H}ermenegildo on the Occasion of his 60th Birthday},
  editor = {P. Lopez-Garcia and J. Gallagher and R. Giacobazzi},
  booktitle = {Essays Dedicated to {M}anuel {H}ermenegildo on the Occasion of his 60th Birthday},
  note = {To appear},
  optnumber = {tbf},
  optvolume = {tbf},
  publisher = springer,
  series = lncs,
  year = {2022}
}

@book{MLHandbook,
  title = {Handbook of Modal Logic},
  editor = {P. Blackburn and F. Wolter and J. van Benthem},
  booktitle = {Handbook of Modal Logic},
  publisher = elsevier,
  year = {2006}
}

@proceedings{modref10,
  title = {Proceedings of the Ninth International Workshop on Constraint Modelling and Reformulation (ModRef'10)},
  booktitle = {Proceedings of the Ninth International Workshop on Constraint Modelling and Reformulation (ModRef'10)},
  year = {2010}
}

@proceedings{mtv05,
  title = {Proceedings of the Sixth International Workshop on Microprocessor Test and Verification (MTV'05)},
  editor = {M. Abadir and L. Wang},
  booktitle = {Proceedings of the Sixth International Workshop on Microprocessor Test and Verification (MTV'05)},
  publisher = ieee,
  year = {2005}
}

@proceedings{nips06,
  title = {Proceedings of the Twentieth Annual Conference on Neural Information Processing Systems (NIPS'06)},
  editor = {B. Sch{\"o}lkopf and J. Platt and T. Hofmann},
  booktitle = {Proceedings of the Twentieth Annual Conference on Neural Information Processing Systems (NIPS'06)},
  publisher = {{MIT} Press},
  year = {2007}
}

@proceedings{nips13,
  title = {Proceedings of the Twenty-seventh Annual Conference on Neural Information Processing Systems (NIPS'13)},
  editor = {C. Burges and L. Bottou and Z. Ghahramani and K. Weinberger},
  booktitle = {Proceedings of the Twenty-seventh Annual Conference on Neural Information Processing Systems (NIPS'13)},
  publisher = {Neural Information Processing Systems Foundation},
  series = {Advances in Neural Information Processing Systems},
  volume = {26},
  year = {2013}
}

@proceedings{nmelp96,
  title = {Proceedings of the Sixth International Workshop on Non-Monotonic Extensions of Logic Programming (NMELP'96)},
  editor = {J. Dix and L. Pereira and T. Przymusinski},
  booktitle = {Proceedings of the Sixth International Workshop on Non-Monotonic Extensions of Logic Programming (NMELP'96)},
  publisher = springer,
  series = lncs,
  volume = {1216},
  year = {1997}
}

@proceedings{nmr00,
  title = {Proceedings of the Eighth International Workshop on Nonmonotonic Reasoning (NMR'00)},
  editor = {C. Baral and M. Truszczy{\'n}ski},
  booktitle = {Proceedings of the Eighth International Workshop on Nonmonotonic Reasoning (NMR'00)},
  year = {2000}
}

@proceedings{nmr04,
  title = {Proceedings of the Tenth International Workshop on Nonmonotonic Reasoning (NMR'04)},
  editor = {J. Delgrande and T. Schaub},
  booktitle = {Proceedings of the Tenth International Workshop on Nonmonotonic Reasoning (NMR'04)},
  year = {2004}
}

@proceedings{nmr06,
  title = {Proceedings of the Eleventh International Workshop on Nonmonotonic Reasoning (NMR'06)},
  editor = {J. Dix and A. Hunter},
  annote = {http://www.in.tu-clausthal.de/forschung/technical-reports/},
  booktitle = {Proceedings of the Eleventh International Workshop on Nonmonotonic Reasoning (NMR'06)},
  number = {IFI-06-04},
  organization = {Clausthal University of Technology},
  publisher = {Institute for Informatics},
  series = {Technical Report Series},
  year = {2006}
}

@proceedings{nmr08,
  title = {Proceedings of the Twelfth International Workshop on Nonmonotonic Reasoning (NMR'08)},
  editor = {M. Pagnucco and M. Thielscher},
  booktitle = {Proceedings of the Twelfth International Workshop on Nonmonotonic Reasoning (NMR'08)},
  number = {UNSW-CSE-TR-0819},
  series = {School of Computer Science and Engineering, The University of New South Wales, Technical Report Series},
  year = {2008}
}

@proceedings{nmr10,
  title = {Proceedings of the Thirteens International Workshop on Nonmonotonic Reasoning (NMR'10)},
  editor = {T. Meyer and E. Ternovska},
  booktitle = {Proceedings of the Thirteens International Workshop on Nonmonotonic Reasoning (NMR'10)},
  year = {2010}
}

@proceedings{nmr14,
  title = {Proceedings of the Fifteenth International Workshop on Nonmonotonic Reasoning (NMR'14)},
  editor = {S. Konieczny and H. Tompits},
  booktitle = {Proceedings of the Fifteenth International Workshop on Nonmonotonic Reasoning (NMR'14)},
  year = {2014}
}

@proceedings{nmr18,
  title = {Proceedings of the Seventeenth International Workshop on Nonmonotonic Reasoning (NMR'18)},
  editor = {E. Ferm{\'e} and S. Villata},
  booktitle = {Proceedings of the Seventeenth International Workshop on Nonmonotonic Reasoning (NMR'18)},
  year = {2018}
}

@proceedings{nmr84,
  title = {Proceedings of the First International Workshop on Nonmonotonic Reasoning},
  booktitle = {Proceedings of the First International Workshop on Nonmonotonic Reasoning},
  organization = aaai,
  year = {1984}
}

@proceedings{nmr90,
  title = {Proceedings of the Third International Workshop on Nonmonotonic Reasoning},
  editor = {K. Konolige},
  booktitle = {Proceedings of the Third International Workshop on Nonmonotonic Reasoning},
  organization = aaai,
  year = {1990}
}

@proceedings{nmr92,
  title = {Proceedings of the Fourth International Workshop on Nonmonotonic Reasoning},
  editor = {D. Etherington and H. Kautz},
  booktitle = {Proceedings of the Fourth International Workshop on Nonmonotonic Reasoning},
  organization = aaai,
  year = {1992}
}

@proceedings{padl04,
  title = {Proceedings of the Sixth International Symposium on Practical Aspects of Declarative Languages (PADL'04)},
  editor = {B. Jayaraman},
  booktitle = {Proceedings of the Sixth International Symposium on Practical Aspects of Declarative Languages (PADL'04)},
  publisher = springer,
  series = lncs,
  volume = {3057},
  year = {2004}
}

@proceedings{padl09,
  title = {Proceedings of the Eleventh International Symposium on Practical Aspects of Declarative Languages (PADL'09)},
  editor = {A. Gill and T. Swift},
  booktitle = {Proceedings of the Eleventh International Symposium on Practical Aspects of Declarative Languages (PADL'09)},
  publisher = springer,
  series = lncs,
  volume = {5418},
  year = {2009}
}

@proceedings{padl10,
  title = {Proceedings of the Twelfth International Symposium on Practical Aspects of Declarative Languages (PADL'10)},
  editor = {M. Carro and R. Pe{\~n}a},
  booktitle = {Proceedings of the Twelfth International Symposium on Practical Aspects of Declarative Languages (PADL'10)},
  publisher = springer,
  series = lncs,
  volume = {5937},
  year = {2010}
}

@proceedings{padl22,
  title = {Proceedings of the Twenty-fourth International Symposium on Practical Aspects of Declarative Languages (PADL'22)},
  editor = {J. Cheney and S. Perri},
  booktitle = {Proceedings of the Twenty-fourth International Symposium on Practical Aspects of Declarative Languages (PADL'22)},
  publisher = springer,
  series = lncs,
  volume = {13165},
  year = {2022}
}

@proceedings{patat16,
  title = {Proceedings of the Eleventh International Conference of the Practice and Theory of Automated Timetabling (PATAT'16)},
  editor = {E. Burke and L. Di Gaspero and B. McCollum and A. Schaerf and E. {\"O}zcan},
  booktitle = {Proceedings of the Eleventh International Conference of the Practice and Theory of Automated Timetabling (PATAT'16)},
  year = {2016}
}

@proceedings{pdmc09,
  title = {Proceedings of the Eighth International Workshop on Parallel and Distributed Methods in Verification (PDMC'09)},
  editor = {L. Brim and J. van de Pol},
  booktitle = {Proceedings of the Eighth International Workshop on Parallel and Distributed Methods in Verification (PDMC'09)},
  series = {Electronic Proceedings in Theoretical Computer Science},
  volume = {14},
  year = {2009}
}

@proceedings{petra08,
  title = {Proceedings of the ACM International Conference on Pervasive Technologies Related to Assistive Environments (PETRA'08)},
  editor = {F. Makedon and L. Baillie},
  booktitle = {Proceedings of the ACM International Conference on Pervasive Technologies Related to Assistive Environments (PETRA'08)},
  publisher = acm,
  series = {ACM International Conference Proceeding Series},
  volume = {282},
  year = {2008}
}

@book{PHandbook,
  title = {Handbook of Philosophical Logic},
  editor = {D. Gabbay and F. Guenthner},
  booktitle = {Handbook of Philosophical Logic},
  publisher = springer,
  year = {2001}
}

@proceedings{pkdd07,
  title = {Proceedings of the Eleventh European Conference on Principles and Practice of Knowledge Discovery in Databases (PKDD'07)},
  editor = {J. Kok and J. Koronacki and R. {L{\'o}pez de M{\'a}ntaras} and S. Matwin and D. Mladenic and A. Skowron},
  booktitle = {Proceedings of the Eleventh European Conference on Principles and Practice of Knowledge Discovery in Databases (PKDD'07)},
  publisher = springer,
  series = lncs,
  volume = {4702},
  year = {2007}
}

@proceedings{pldi04,
  title = {Proceedings of the ACM SIGPLAN Conference on Programming Language Design and Implementation (PLDI'04)},
  editor = {W. Pugh and C. Chambers},
  booktitle = {Proceedings of the ACM SIGPLAN Conference on Programming Language Design and Implementation (PLDI'04)},
  publisher = acm,
  year = {2004}
}

@proceedings{podc96,
  title = {Proceedings of the Fifteenth Annual ACM Symposium on Principles of Distributed Computing (PODC'96)},
  booktitle = {Proceedings of the Fifteenth Annual ACM Symposium on Principles of Distributed Computing (PODC'96)},
  publisher = acm,
  year = {1996}
}

@proceedings{pods02,
  title = {Proceedings of the Twenty-first ACM SIGACT-SIGMOD-SIGART Symposium on Principles of Database Systems (PODS'02)},
  editor = {L. Popa},
  booktitle = {Proceedings of the Twenty-first ACM SIGACT-SIGMOD-SIGART Symposium on Principles of Database Systems (PODS'02)},
  publisher = acm,
  year = {2002}
}

@proceedings{pods06,
  title = {Proceedings of the Twenty-Fifth ACM SIGACT-SIGMOD-SIGART Symposium on Principles of Database Systems (PODS'06)},
  editor = {S. Vansummeren},
  booktitle = {Proceedings of the Twenty-Fifth ACM SIGACT-SIGMOD-SIGART Symposium on Principles of Database Systems (PODS'06)},
  publisher = acm,
  year = {2006}
}

@proceedings{pods86,
  title = {Proceedings of the Fifth ACM SIGACT-SIGMOD Symposium on Principles of Database Systems},
  booktitle = {Proceedings of the Fifth ACM SIGACT-SIGMOD Symposium on Principles of Database Systems},
  publisher = acm,
  year = {1986}
}

@proceedings{pods92,
  title = {Proceedings of the Eleventh ACM SIGACT-SIGMOD-SIGART Symposium on Principles of Database Systems (PODS'92)},
  editor = {M. Vardi and P. Kanellakis},
  booktitle = {Proceedings of the Eleventh ACM SIGACT-SIGMOD-SIGART Symposium on Principles of Database Systems (PODS'92)},
  publisher = {ACM Press},
  year = {1992}
}

@proceedings{pods93,
  title = {Proceedings of the Twelfth ACM SIGACT-SIGMOD-SIGART Symposium on Principles of Database Systems (PODS'93)},
  booktitle = {Proceedings of the Twelfth ACM SIGACT-SIGMOD-SIGART Symposium on Principles of Database Systems (PODS'93)},
  publisher = acm,
  year = {1993}
}

@proceedings{policy05,
  title = {Proceedings of the Sixth IEEE International Workshop on Policies for Distributed Systems and Networks (POLICY'05)},
  booktitle = {Proceedings of the Sixth IEEE International Workshop on Policies for Distributed Systems and Networks (POLICY'05)},
  publisher = ieee,
  year = {2005}
}

@proceedings{popl80,
  title = {Proceedings of the Seventh Symposium on Principles of Programming Languages (POPL'80)},
  editor = {P. Abrahams and R. Lipton and S. Bourne},
  booktitle = {Proceedings of the Seventh Symposium on Principles of Programming Languages (POPL'80)},
  publisher = acm,
  year = {1980}
}

@proceedings{pos10,
  title = {Proceedings of the First Workshop on Pragmatics of SAT (PoS'10)},
  editor = {D. {Le Berre}},
  booktitle = {Proceedings of the First Workshop on Pragmatics of SAT (PoS'10)},
  publisher = {EasyChair},
  series = {EPiC Series in Computing},
  volume = {8},
  year = {2012}
}

@proceedings{pos11,
  title = {Proceedings of the Second Workshop on Pragmatics of SAT (PoS'11)},
  editor = {D. {Le Berre} and A. {Van Gelder}},
  booktitle = {Proceedings of the Second Workshop on Pragmatics of SAT (PoS'11)},
  year = {2011}
}

@proceedings{pos13,
  title = {Proceedings of the Fourth Workshop on Pragmatics of SAT (PoS'13)},
  editor = {D. {Le Berre} and A. {Van Gelder}},
  booktitle = {Proceedings of the Fourth Workshop on Pragmatics of SAT (PoS'13)},
  year = {2013}
}

@proceedings{pos13epic,
  title = {Proceedings of the Fourth Workshop on Pragmatics of SAT (PoS'13)},
  editor = {D. {Le Berre}},
  booktitle = {Proceedings of the Fourth Workshop on Pragmatics of SAT (PoS'13)},
  publisher = {EasyChair},
  series = {EasyChair Proceedings in Computing},
  volume = {29},
  year = {2014}
}

@proceedings{ppdp12,
  title = {Proceedings of the Fourteenth International Symposium on Principles and Practice of Declarative Programming (PPDP'12)},
  editor = {D. Schreye and G. Janssens and A. King},
  booktitle = {Proceedings of the Fourteenth International Symposium on Principles and Practice of Declarative Programming (PPDP'12)},
  publisher = acm,
  year = {2012}
}

@proceedings{ppdp14,
  title = {Proceedings of the Sixteenth International Symposium on Principles and Practice of Declarative Programming (PPDP'14)},
  editor = {O. Chitil and A. King and O. Danvy},
  booktitle = {Proceedings of the Sixteenth International Symposium on Principles and Practice of Declarative Programming (PPDP'14)},
  publisher = acm,
  year = {2014}
}

@proceedings{ppdp16,
  title = {Proceedings of the Eighteenth International Symposium on Principles and Practice of Declarative Programming (PPDP'16)},
  editor = {J. Cheney and G. Vidal},
  booktitle = {Proceedings of the Eighteenth International Symposium on Principles and Practice of Declarative Programming (PPDP'16)},
  publisher = acm,
  year = {2016}
}

@proceedings{prefs06,
  title = {Proceedings of the International Workshop on Preferences in Logic Programming Systems (PREFS'06)},
  editor = {E. Pontelli and T. Son},
  booktitle = {Proceedings of the International Workshop on Preferences in Logic Programming Systems (PREFS'06)},
  year = {2006}
}

@proceedings{pricai14,
  title = {Proceedings of the Thirteenth Pacific Rim International Conference on Artificial Intelligence (PRICAI'14)},
  editor = {D. Pham and S. Park},
  booktitle = {Proceedings of the Thirteenth Pacific Rim International Conference on Artificial Intelligence (PRICAI'14)},
  publisher = springer,
  series = lnai,
  volume = {8862},
  year = {2014}
}

<<<<<<< HEAD
@proceedings{prl21,
  title = {Proceedings of the ICAPS 2021 Workshop on Planning and Reinforcement Learning (PRL'21)},
  editor = {H. Palacios},
  booktitle = {Proceedings of the ICAPS 2021 Workshop on Planning and Reinforcement Learning (PRL'21)},
=======
@proceedings{prima20,
  title = {Proceedings of the Twenty-third International Conference on Principles and Practice of Multi-Agent Systems (PRIMA'20)},
  editor = {T. Uchiya and Q. Bai and I. Mars{\'a}{-}Maestre},
  booktitle = {Proceedings of the Twenty-third International Conference on Principles and Practice of Multi-Agent Systems (PRIMA'20)},
  publisher = springer,
  series = lncs,
>>>>>>> 992c2894
  year = {2021}
}

@proceedings{pvmmpi09,
  title = {Proceedings of the Sixteenth European PVM/MPI Users' Group Meeting on Recent Advances in Parallel Virtual Machine and Message Passing Interface (PVM/MPI'09)},
  editor = {M. Ropo and J. Westerholm and J. Dongarra},
  booktitle = {Proceedings of the Sixteenth European PVM/MPI Users' Group Meeting on Recent Advances in Parallel Virtual Machine and Message Passing Interface (PVM/MPI'09)},
  publisher = springer,
  series = lncs,
  volume = {5759},
  year = {2009}
}

@proceedings{rcra09,
  title = {Proceedings of the Sixteenth RCRA International Workshop on Experimental Evaluation of Algorithms for Solving Problems with Combinatorial Explosion (RCRA'09)},
  editor = {M. Gavanelli and T. Mancini},
  booktitle = {Proceedings of the Sixteenth RCRA International Workshop on Experimental Evaluation of Algorithms for Solving Problems with Combinatorial Explosion (RCRA'09)},
  publisher = {CEUR Workshop Proceedings},
  year = {2009}
}

@proceedings{rcra15,
  title = {Proceedings of the Twenty-second RCRA International Workshop on Experimental Evaluation of Algorithms for Solving Problems with Combinatorial Explosion (RCRA'15)},
  editor = {S. Bistarelli and A. Formisano and M. Maratea},
  booktitle = {Proceedings of the Twenty-second RCRA International Workshop on Experimental Evaluation of Algorithms for Solving Problems with Combinatorial Explosion (RCRA'15)},
  publisher = {CEUR Workshop Proceedings},
  volume = {1451},
  year = {2015}
}

@proceedings{reinfrank89a,
  title = {Proceedings of the Second International Workshop on Nonmonotonic Reasoning},
  editor = {M. Reinfrank and J. de Kleer and M. Ginsberg and E. Sandewall},
  booktitle = {Proceedings of the Second International Workshop on Nonmonotonic Reasoning},
  publisher = springer,
  series = lnai,
  volume = {346},
  year = {1989}
}

@proceedings{rr08,
  title = {Proceedings of the Second International Conference on Web Reasoning and Rule Systems (RR'08)},
  editor = {D. Calvanese and G. Lausen},
  booktitle = {Proceedings of the Second International Conference on Web Reasoning and Rule Systems (RR'08)},
  publisher = springer,
  series = lncs,
  volume = {5341},
  year = {2008}
}

@proceedings{rr10,
  title = {Proceedings of the Fourth International Conference on Web Reasoning and Rule Systems (RR'10)},
  editor = {P. Hitzler and T. Lukasiewicz},
  booktitle = {Proceedings of the Fourth International Conference on Web Reasoning and Rule Systems (RR'10)},
  publisher = springer,
  series = lncs,
  volume = {6333},
  year = {2010}
}

@proceedings{rr15,
  title = {Proceedings of the Ninth International Conference on Web Reasoning and Rule Systems (RR'15)},
  editor = {B. {ten Cate} and A. Mileo},
  booktitle = {Proceedings of the Ninth International Conference on Web Reasoning and Rule Systems (RR'15)},
  publisher = springer,
  series = lncs,
  volume = {9209},
  year = {2015}
}

@proceedings{rss-cp13,
  title = {Proceedings of Combined Robot Motion Planning and AI Planning for Practical Applications (RSS-CP13)},
  booktitle = {Proceedings of Combined Robot Motion Planning and AI Planning for Practical Applications (RSS-CP13)},
  year = {2013}
}

@proceedings{ruleml12,
  title = {Proceedings of the Sixth International Symposium on Rules on the Web: Research and Applications},
  editor = {A. Bikakis and A. Giurca},
  booktitle = {Proceedings of the Sixth International Symposium on Rules on the Web: Research and Applications},
  publisher = springer,
  series = lncs,
  volume = {7438},
  year = {2012}
}

@proceedings{ruleml19,
  title = {Proceedings of the Third International Joint Conference on Rules and Reasoning (RuleML+RR'19)},
  editor = {P. Fodor and M. Montali and D. Calvanese and D. Roman},
  booktitle = {Proceedings of the Third International Joint Conference on Rules and Reasoning (RuleML+RR'19)},
  publisher = springer,
  series = lncs,
  volume = {11784},
  year = {2019}
}

@proceedings{rw17,
  title = {Proceedings of the Thirteenth International Summer School of the Reasoning Web},
  editor = {G. Ianni and D. Lembo and L. Bertossi and W. Faber and B. Glimm and G. Gottlob and S. Staab},
  booktitle = {Proceedings of the Thirteenth International Summer School of the Reasoning Web},
  publisher = springer,
  series = lncs,
  volume = {10370},
  year = {2017}
}

@proceedings{sat01,
  title = {Proceedings of the Fourth Workshop on Theory and Applications of Satisfiability Testing (SAT'01)},
  editor = {H. Kautz and B. Selman},
  booktitle = {Proceedings of the Fourth Workshop on Theory and Applications of Satisfiability Testing (SAT'01)},
  publisher = elsevier,
  series = {Electronic Notes in Discrete Mathematics},
  volume = {9},
  year = {2001}
}

@proceedings{sat02,
  title = {Proceedings of the Fifth International Symposium on Theory and Applications of Satisfiability Testing (SAT'02)},
  booktitle = {Proceedings of the Fifth International Symposium on Theory and Applications of Satisfiability Testing (SAT'02)},
  note = {Available at http://gauss.ececs.uc.edu/Conferences/SAT2002/sat2002list.html},
  year = {2002}
}

@proceedings{sat03,
  title = {Proceedings of the Sixth International Conference on Theory and Applications of Satisfiability Testing (SAT'03)},
  editor = {E. Giunchiglia and A. Tacchella},
  booktitle = {Proceedings of the Sixth International Conference on Theory and Applications of Satisfiability Testing (SAT'03)},
  publisher = springer,
  series = lncs,
  volume = {2919},
  year = {2004}
}

@proceedings{sat04,
  title = {Proceedings of the Seventh International Conference on Theory and Applications of Satisfiability Testing (SAT'04)},
  editor = {H. Hoos and D. Mitchell},
  booktitle = {Proceedings of the Seventh International Conference on Theory and Applications of Satisfiability Testing (SAT'04)},
  publisher = springer,
  series = lncs,
  volume = {3542},
  year = {2004}
}

@proceedings{sat05,
  title = {Proceedings of the Eighth International Conference on Theory and Applications of Satisfiability Testing (SAT'05)},
  editor = {F. Bacchus and T. Walsh},
  booktitle = {Proceedings of the Eighth International Conference on Theory and Applications of Satisfiability Testing (SAT'05)},
  publisher = springer,
  series = lncs,
  volume = {3569},
  year = {2005}
}

@proceedings{sat06,
  title = {Proceedings of the Ninth International Conference on Theory and Applications of Satisfiability Testing (SAT'06)},
  editor = {A. Biere and C. Gomes},
  booktitle = {Proceedings of the Ninth International Conference on Theory and Applications of Satisfiability Testing (SAT'06)},
  publisher = springer,
  series = lncs,
  volume = {4121},
  year = {2006}
}

@proceedings{sat07,
  title = {Proceedings of the Tenth International Conference on Theory and Applications of Satisfiability Testing (SAT'07)},
  editor = {J. Marques-Silva and K. Sakallah},
  booktitle = {Proceedings of the Tenth International Conference on Theory and Applications of Satisfiability Testing (SAT'07)},
  publisher = springer,
  series = lncs,
  volume = {4501},
  year = {2007}
}

@proceedings{sat08,
  title = {Proceedings of the Eleventh International Conference on Theory and Applications of Satisfiability Testing (SAT'08)},
  editor = {H. {Kleine B{\"u}ning} and X. Zhao},
  booktitle = {Proceedings of the Eleventh International Conference on Theory and Applications of Satisfiability Testing (SAT'08)},
  publisher = springer,
  series = lncs,
  volume = {4996},
  year = {2008}
}

@proceedings{sat09,
  title = {Proceedings of the Twelfth International Conference on Theory and Applications of Satisfiability Testing (SAT'09)},
  editor = {O. Kullmann},
  booktitle = {Proceedings of the Twelfth International Conference on Theory and Applications of Satisfiability Testing (SAT'09)},
  publisher = springer,
  series = lncs,
  volume = {5584},
  year = {2009}
}

@proceedings{sat10,
  title = {Proceedings of the Thirteenth International Conference on Theory and Applications of Satisfiability Testing (SAT'10)},
  editor = {O. Strichman and S. Szeider},
  booktitle = {Proceedings of the Thirteenth International Conference on Theory and Applications of Satisfiability Testing (SAT'10)},
  publisher = springer,
  series = lncs,
  volume = {6175},
  year = {2010}
}

@proceedings{sat11,
  title = {Proceedings of the Fourteenth International Conference on Theory and Applications of Satisfiability Testing (SAT'11)},
  editor = {K. Sakallah and L. Simon},
  booktitle = {Proceedings of the Fourteenth International Conference on Theory and Applications of Satisfiability Testing (SAT'11)},
  publisher = springer,
  series = lncs,
  volume = {6695},
  year = {2011}
}

@proceedings{sat12,
  title = {Proceedings of the Fifteenth International Conference on Theory and Applications of Satisfiability Testing (SAT'12)},
  editor = {A. Cimatti and R. Sebastiani},
  booktitle = {Proceedings of the Fifteenth International Conference on Theory and Applications of Satisfiability Testing (SAT'12)},
  publisher = springer,
  series = lncs,
  volume = {7317},
  year = {2012}
}

@proceedings{sat15,
  title = {Proceedings of the Eighteenth International Conference on Theory and Applications of Satisfiability Testing (SAT'15)},
  editor = {M. Heule and S. Weaver},
  booktitle = {Proceedings of the Eighteenth International Conference on Theory and Applications of Satisfiability Testing (SAT'15)},
  publisher = springer,
  series = lncs,
  volume = {9340},
  year = {2015}
}

@proceedings{sat19,
  title = {Proceedings of the Twenty-second International Conference on Theory and Applications of Satisfiability Testing (SAT'19)},
  editor = {M. Janota and I. Lynce},
  booktitle = {Proceedings of the Twenty-second International Conference on Theory and Applications of Satisfiability Testing (SAT'19)},
  publisher = springer,
  series = lncs,
  volume = {11628},
  year = {2019}
}

@proceedings{sat20,
  title = {Proceedings of the Twenty-third International Conference on Theory and Applications of Satisfiability Testing (SAT'20)},
  editor = {L. Pulina and M. Seidl},
  booktitle = {Proceedings of the Twenty-third International Conference on Theory and Applications of Satisfiability Testing (SAT'20)},
  publisher = springer,
  series = lncs,
  volume = {12178},
  year = {2020}
}

@proceedings{satbooklet09,
  title = {{SAT} 2009 competitive events booklet: preliminary version},
  editor = {D. {Le Berre} and O. Roussel and L. Simon and V. Manquinho and J. Argelich and C. Li and F. Many{\`a} and J. Planes},
  booktitle = {{SAT} 2009 competitive events booklet: preliminary version},
  note = {Available at \url{http://www.cril.univ-artois.fr/SAT09/solvers/booklet.pdf}},
  year = {2009}
}

@proceedings{satchallenge12,
  title = {Proceedings of {SAT} Challenge 2012: Solver and Benchmark Descriptions},
  editor = {A. Balint and A. Belov and D. Diepold and S. Gerber and M. J{\"a}rvisalo and C. Sinz},
  booktitle = {Proceedings of {SAT} Challenge 2012: Solver and Benchmark Descriptions},
  note = {Available at \url{https://helda.helsinki.fi/handle/10138/34218}},
  publisher = {University of Helsinki},
  series = {Department of Computer Science Series of Publications B},
  volume = {B-2012-2},
  year = {2012}
}

@book{SATHandbook,
  title = {Handbook of Satisfiability},
  editor = {A. Biere and M. Heule and H. {van Maaren} and T. Walsh},
  booktitle = {Handbook of Satisfiability},
  publisher = {IOS Press},
  series = {Frontiers in Artificial Intelligence and Applications},
  volume = {185},
  year = {2009}
}

@proceedings{sbmf09,
  title = {Proceedings of the Twelfth Brazilian Symposium on Formal Methods (SBMF'09)},
  editor = {M. Oliveira and J. Woodcock},
  booktitle = {Proceedings of the Twelfth Brazilian Symposium on Formal Methods (SBMF'09)},
  publisher = springer,
  series = lncs,
  volume = {5902},
  year = {2009}
}

@proceedings{sc03,
  title = {Proceedings of the Sixteenth International Conference for High Performance Computing, Networking, Storage, and Analysis (SC'03)},
  booktitle = {Proceedings of the Sixteenth International Conference for High Performance Computing, Networking, Storage, and Analysis (SC'03)},
  publisher = ieee,
  year = {2003}
}

@proceedings{sea07,
  title = {Proceedings of the First Workshop on Software Engineering for Answer Set Programming (SEA'07)},
  editor = {M. {de Vos} and T. Schaub},
  booktitle = {Proceedings of the First Workshop on Software Engineering for Answer Set Programming (SEA'07)},
  publisher = {CEUR Workshop Proceedings},
  url = {http://ceur-ws.org/Vol-281},
  volume = {281},
  year = {2007}
}

@proceedings{sea09,
  title = {Proceedings of the Second Workshop on Software Engineering for Answer Set Programming (SEA'09)},
  editor = {M. {de Vos} and T. Schaub},
  booktitle = {Proceedings of the Second Workshop on Software Engineering for Answer Set Programming (SEA'09)},
  publisher = {CEUR Workshop Proceedings},
  url = {http://ceur-ws.org/Vol-546},
  volume = {546},
  year = {2009}
}

@proceedings{seaa17,
  title = {Proceedings of the Forty-Third Euromicro Conference on Software Engineering and Advanced Applications (SEAA'17)},
  editor = {M. Felderer and H. Olsson and A. Skavhaug},
  booktitle = {Proceedings of the Forty-Third Euromicro Conference on Software Engineering and Advanced Applications (SEAA'17)},
  publisher = ieee,
  year = {2017}
}

@proceedings{siekmann60,
  title = {Mechanizing Mathematical Reasoning, Essays in Honor of J{\"o}rg H. Siekmann on the Occasion of His 60th Birthday},
  editor = {D. Hutter and W. Stephan},
  booktitle = {Mechanizing Mathematical Reasoning},
  publisher = springer,
  series = lncs,
  volume = {2605},
  year = {2005}
}

@proceedings{sigmod05,
  title = {Proceedings of the ACM SIGMOD International Conference on Management of Data (SIGMOD'05)},
  editor = {F. {\"O}zcan},
  booktitle = {Proceedings of the ACM SIGMOD International Conference on Management of Data (SIGMOD'05)},
  publisher = acm,
  year = {2005}
}

@proceedings{slp91,
  title = {Proceedings of the International Symposium on Logic Programming},
  editor = {V. Saraswat and K. Ueda},
  booktitle = {Proceedings of the International Symposium on Logic Programming},
  publisher = {{MIT} Press},
  year = {1991}
}

@proceedings{slp95,
  title = {Proceedings of the International Symposium on Logic Programming},
  editor = {J. Lloyd},
  booktitle = {Proceedings of the International Symposium on Logic Programming},
  publisher = {{MIT} Press},
  year = {1995}
}

@proceedings{slp97,
  title = {Proceedings of the International Symposium on Logic Programming},
  editor = {J Maluszynski},
  booktitle = {Proceedings of the International Symposium on Logic Programming},
  publisher = {{MIT} Press},
  year = {1997}
}

@proceedings{smc17,
  title = {Proceedings of the Fourteenth Sound and Music Computing Conference (SMC'17)},
  editor = {T. Lokki and J. P{\"a}tynen and V. V{\"a}lim{\"a}ki},
  booktitle = {Proceedings of the Fourteenth Sound and Music Computing Conference (SMC'17)},
  publisher = {Aalto University},
  year = {2017}
}

@proceedings{socs11,
  title = {Proceedings of the Fourth Annual Symposium on Combinatorial Search (SOCS'11)},
  editor = {D. Borrajo and M. Likhachev and C. L{\'o}pez},
  booktitle = {Proceedings of the Fourth Annual Symposium on Combinatorial Search (SOCS'11)},
  publisher = aaai,
  year = {2011}
}

@proceedings{socs17,
  title = {Proceedings of the Tenth International Symposium on Combinatorial Search (SOCS'17)},
  editor = {A. Fukunaga and A. Kishimoto},
  booktitle = {Proceedings of the Tenth International Symposium on Combinatorial Search (SOCS'17)},
  publisher = {{AAAI} Press},
  year = {2017}
}

@proceedings{socs18,
  title = {Proceedings of the Eleventh International Symposium on Combinatorial Search (SOCS'18)},
  editor = {V. Bulitko and S. Storandt},
  booktitle = {Proceedings of the Eleventh International Symposium on Combinatorial Search (SOCS'18)},
  publisher = {{AAAI} Press},
  year = {2018}
}

@proceedings{socs19,
  title = {Proceedings of the Twelfth International Symposium on Combinatorial Search (SOCS'19)},
  editor = {P. Surynek and W. Yeoh},
  booktitle = {Proceedings of the Twelfth International Symposium on Combinatorial Search (SOCS'19)},
  publisher = {{AAAI} Press},
  year = {2019}
}

@proceedings{socs21,
  title = {Proceedings of the Fourteenth International Symposium on Combinatorial Search (SOCS'21)},
  editor = {H. Ma and I. Serina},
  booktitle = {Proceedings of the Fourteenth International Symposium on Combinatorial Search (SOCS'21)},
  publisher = {{AAAI} Press},
  year = {2021}
}

@proceedings{soda02,
  title = {Proceedings of the Thirteenth Annual ACM-SIAM Symposium on Discrete Algorithms (SODA'02)},
  booktitle = {Proceedings of the Thirteenth Annual ACM-SIAM Symposium on Discrete Algorithms (SODA'02)},
  publisher = {Society for Industrial and Applied Mathematics},
  year = {2002}
}

@proceedings{spin10,
  title = {Proceedings of the Seventeenth International {SPIN} Workshop (SPIN'10)},
  editor = {J. {van de Pol} and M. Weber},
  booktitle = {Proceedings of the Seventeenth International {SPIN} Workshop (SPIN'10)},
  publisher = springer,
  series = lncs,
  volume = {6349},
  year = {2010}
}

@proceedings{taasp20,
  title = {Proceedings of the Fourth Workshop on Trends and Applications of Answer Set Programming (TAASP'20)},
  editor = {M. Gebser and F. Laferri{\`{e}}re and Z. Saribatur},
  booktitle = {Proceedings of the Fourth Workshop on Trends and Applications of Answer Set Programming (TAASP'20)},
  optpublisher = {Technische Universit{\"a}t Wien},
  url = {http://www.kr.tuwien.ac.at/events/taasp20/accepted.html},
  year = {2020}
}

@book{TableauHandbook,
  title = {Handbook of Tableau Methods},
  editor = {M. {D'Agostino} and D. Gabbay and R. H{\"a}hnle and J. Posegga},
  booktitle = {Handbook of Tableau Methods},
  publisher = kluwer,
  year = {1999}
}

@proceedings{tableaux00,
  title = {Proceedings of the Ninth International Conference on Automated Reasoning with Analytic Tableaux and Related Methods (TABLEAUX'00)},
  editor = {R. Dyckhoff},
  booktitle = {Proceedings of the Ninth International Conference on Automated Reasoning with Analytic Tableaux and Related Methods (TABLEAUX'00)},
  publisher = springer,
  series = lncs,
  volume = {1847},
  year = {2000}
}

@proceedings{tableaux02,
  title = {Proceedings of the Eleventh International Conference on Automated Reasoning with Analytic Tableaux and Related Methods (TABLEAUX'02)},
  editor = {U. Egly and C. Ferm{\"u}ller},
  booktitle = {Proceedings of the Eleventh International Conference on Automated Reasoning with Analytic Tableaux and Related Methods (TABLEAUX'02)},
  publisher = springer,
  series = lncs,
  volume = {2381},
  year = {2002}
}

@proceedings{tableaux05,
  title = {Proceedings of the Fourteenth International Conference on Automated Reasoning with Analytic Tableaux and Related Methods (TABLEAUX'05)},
  editor = {B. Beckert},
  booktitle = {Proceedings of the Fourteenth International Conference on Automated Reasoning with Analytic Tableaux and Related Methods (TABLEAUX'05)},
  publisher = springer,
  series = lncs,
  volume = {3702},
  year = {2005}
}

@proceedings{tacas05,
  title = {Proceedings of the Eleventh International Conference on Tools and Algorithms for the Construction and Analysis of Systems (TACAS'05)},
  editor = {N. Halbwachs and L. Zuck},
  booktitle = {Proceedings of the Eleventh International Conference on Tools and Algorithms for the Construction and Analysis of Systems (TACAS'05)},
  publisher = springer,
  series = lncs,
  volume = {3440},
  year = {2005}
}

@proceedings{tacas08,
  title = {Proceedings of the Fourteenth International Conference on Tools and Algorithms for the Construction and Analysis of Systems (TACAS'08)},
  editor = {C. Ramakrishnan and J. Rehof},
  booktitle = {Proceedings of the Fourteenth International Conference on Tools and Algorithms for the Construction and Analysis of Systems (TACAS'08)},
  publisher = springer,
  series = lncs,
  volume = {4963},
  year = {2008}
}

@proceedings{tacas10,
  title = {Proceedings of the Sixteenth International Conference on Tools and Algorithms for the Construction and Analysis of Systems (TACAS'10)},
  editor = {J. Esparza and R. Majumdar},
  booktitle = {Proceedings of the Sixteenth International Conference on Tools and Algorithms for the Construction and Analysis of Systems (TACAS'10)},
  publisher = springer,
  series = lncs,
  volume = {6015},
  year = {2010}
}

@proceedings{tacas17,
  title = {Proceedings of the Twenty-third International Conference on Tools and Algorithms for the Construction and Analysis of Systems (TACAS'17)},
  editor = {A. Legay and T. Margaria},
  booktitle = {Proceedings of the Twenty-third International Conference on Tools and Algorithms for the Construction and Analysis of Systems (TACAS'17)},
  publisher = springer,
  series = lncs,
  volume = {10205},
  year = {2017}
}

@proceedings{tacas95,
  title = {Proceedings of the First International Workshop on Tools and Algorithms for Construction and Analysis of Systems (TACAS'95)},
  editor = {E. Brinksma and R. Cleaveland and K. Larsen and T. Margaria and B. Steffen},
  booktitle = {Proceedings of the First International Workshop on Tools and Algorithms for Construction and Analysis of Systems (TACAS'95)},
  publisher = springer,
  series = lncs,
  volume = {1019},
  year = {1995}
}

@proceedings{tacas98,
  title = {Proceedings of the Fourth International Conference on Tools and Algorithms for Construction and Analysis of Systems (TACAS'98)},
  editor = {B. Steffen},
  booktitle = {Proceedings of the Fourth International Conference on Tools and Algorithms for Construction and Analysis of Systems (TACAS'98)},
  publisher = springer,
  series = lncs,
  volume = {1384},
  year = {1998}
}

@proceedings{tacas99,
  title = {Proceedings of the Fifth International Conference on Tools and Algorithms for Construction and Analysis of Systems (TACAS'99)},
  editor = {R. Cleaveland},
  booktitle = {Proceedings of the Fifth International Conference on Tools and Algorithms for Construction and Analysis of Systems (TACAS'99)},
  doi = {10.1007/3-540-49059-0},
  publisher = springer,
  series = lncs,
  volume = {1579},
  year = {1999}
}

@proceedings{tamc19,
  title = {Proceedings of the Fifteenth Annual Conference on Theory and Applications of Models of Computation (TAMC'19)},
  editor = {T. Gopal and J. Watada},
  booktitle = {Proceedings of the Fifteenth Annual Conference on Theory and Applications of Models of Computation (TAMC'19)},
  publisher = springer,
  series = lncs,
  volume = {11436},
  year = {2019}
}

@proceedings{time08,
  title = {Proceedings of the fifteenth International Symposium on Temporal Representation and Reasoning (TIME'08)},
  editor = {S. Demri and C. Jensen},
  booktitle = {Proceedings of the fifteenth International Symposium on Temporal Representation and Reasoning (TIME'08)},
  publisher = ieee,
  year = {2008}
}

@book{TIMEHandbook,
  title = {Handbook of Temporal Reasoning in Artificial Intelligence},
  editor = {M. Fisher and D. Gabbay and L. Vila},
  booktitle = {Handbook of Temporal Reasoning in Artificial Intelligence},
  publisher = elsevier,
  series = {Foundations of Artificial Intelligence},
  volume = {1},
  year = {2005}
}

@proceedings{vl65,
  title = {Correct Reasoning: Essays on Logic-Based {AI} in Honour of {V}ladimir {L}ifschitz},
  editor = {E. Erdem and J. Lee and Y. Lierler and D. Pearce},
  booktitle = {Correct Reasoning: Essays on Logic-Based {AI} in Honour of {V}ladimir {L}ifschitz},
  publisher = springer,
  series = lncs,
  volume = {7265},
  year = {2012}
}

@proceedings{vldb02,
  title = {Proceedings of Twenty-eighth International Conference on Very Large Data Bases (VLDB'02)},
  booktitle = {Proceedings of Twenty-eighth International Conference on Very Large Data Bases (VLDB'02)},
  publisher = m-k,
  year = {2002}
}

@proceedings{vldb03,
  title = {Proceedings of Twenty-ninth International Conference on Very Large Data Bases (VLDB'03)},
  editor = {J. Freytag and P. Lockemann and S. Abiteboul and M. Carey and P. Selinger and A. Heuer},
  booktitle = {Proceedings of Twenty-ninth International Conference on Very Large Data Bases (VLDB'03)},
  publisher = m-k,
  year = {2003}
}

@proceedings{vldb06,
  title = {Proceedings of the Thirty-second International Conference on Very Large Data Bases},
  editor = {U. Dayal and K. Whang and D. B. Lomet and G. Alonso and G. M. Lohman and M. L. Kersten and S. K. Cha and Y. Kim},
  booktitle = {Proceedings of the Thirty-second International Conference on Very Large Data Bases},
  publisher = acm,
  year = {2006}
}

@proceedings{vldb90,
  title = {Proceedings of the Sixteenth International Conference on Very Large Data Bases (VLDB'90)},
  editor = {D. McLeod and R. Sacks{-}Davis and H. Schek},
  booktitle = {Proceedings of the Sixteenth International Conference on Very Large Data Bases (VLDB'90)},
  publisher = m-k,
  year = {1990}
}

@proceedings{vldb91,
  title = {Proceedings of the Seventeenth International Conference on Very Large Data Bases (VLDB'91)},
  editor = {G. Lohman and A. Sernadas and R. Camps},
  booktitle = {Proceedings of the Seventeenth International Conference on Very Large Data Bases (VLDB'91)},
  publisher = m-k,
  year = {1991}
}

@proceedings{wabi08,
  title = {Proceedings of the Eighth International Workshop on Algorithms in Bioinformatics (WABI'08)},
  editor = {K. Crandall and J. Lagergren},
  booktitle = {Proceedings of the Eighth International Workshop on Algorithms in Bioinformatics (WABI'08)},
  publisher = springer,
  series = lncs,
  volume = {5251},
  year = {2008}
}

@proceedings{wcb08,
  title = {Proceedings of the Workshop on Constraint Based Methods for Bioinformatics (WCB'08)},
  booktitle = {Proceedings of the Workshop on Constraint Based Methods for Bioinformatics (WCB'08)},
  year = {2008}
}

@proceedings{wcb16,
  title = {Proceedings of the Workshop on Constraint Based Methods for Bioinformatics (WCB'16)},
  editor = {A. Dovier and A. {Dal Pal{\`u}} and S. {de Givry}},
  booktitle = {Proceedings of the Workshop on Constraint Based Methods for Bioinformatics (WCB'16)},
  year = {2008}
}

@proceedings{wi06,
  title = {Proceedings of the International Conference on Web Intelligence (WI'06)},
  booktitle = {Proceedings of the International Conference on Web Intelligence (WI'06)},
  publisher = ieee,
  year = {2006}
}

@proceedings{wlp06,
  title = {Proceedings of the Twentieth Workshop on Logic Programming (WLP'06)},
  editor = {M. Fink and H. Tompits and S. Woltran},
  booktitle = {Proceedings of the Twentieth Workshop on Logic Programming (WLP'06)},
  number = {INFSYS RR-1843-06-02},
  organization = {Technische Universit{\"a}t Wien},
  series = {Technical Report Series},
  year = {2006}
}

@proceedings{wlpe01,
  title = {Proceedings of the Eleventh Workshop on Logic Programming Environments (WLPE'01)},
  editor = {A. Kusalik},
  booktitle = {Proceedings of the Eleventh Workshop on Logic Programming Environments (WLPE'01)},
  year = {2001}
}

@proceedings{wwst05,
  title = {We Will Show Them! Essays in Honour of Dov Gabbay},
  editor = {S. Art{\"e}mov and H. Barringer and A. d'Avila Garcez and L. Lamb and J. Woods},
  booktitle = {We Will Show Them! Essays in Honour of Dov Gabbay},
  publisher = {College Publications},
  volume = {1},
  year = {2005}
}

@proceedings{www09,
  title = {Proceedings of the Eighteenth International Conference on World Wide Web (WWW'09)},
  editor = {J. Quemada and G. Le{\'o}n and Y. Maarek and W. Nejdl},
  booktitle = {Proceedings of the Eighteenth International Conference on World Wide Web (WWW'09)},
  publisher = acm,
  year = {2009}
}

@proceedings{zue12,
  title = {Sechste GMM/GI/ITG-Fachtagung f{\"u}r Zuverl{\"a}ssigkeit und Entwurf (ZuE'12)},
  editor = {R. Drechsler and G. Fey},
  booktitle = {Sechste GMM/GI/ITG-Fachtagung f{\"u}r Zuverl{\"a}ssigkeit und Entwurf (ZuE'12)},
  year = {2012}
}<|MERGE_RESOLUTION|>--- conflicted
+++ resolved
@@ -63,13 +63,8 @@
 @proceedings{aaai11,
   title = {Proceedings of the Twenty-fifth National Conference on Artificial Intelligence (AAAI'11)},
   editor = {W. Burgard and D. Roth},
-<<<<<<< HEAD
   booktitle = {Proceedings of the Twenty-fifth National Conference on Artificial Intelligence (AAAI'11)},
-  publisher = {AAAI Press},
-=======
-  booktitle = {Proceedings of the Twenty-Fifth National Conference on Artificial Intelligence (AAAI'11)},
-  publisher = {{AAAI} Press},
->>>>>>> 992c2894
+  publisher = {{AAAI} Press}
   year = {2011}
 }
 
@@ -84,39 +79,24 @@
 @proceedings{aaai13,
   title = {Proceedings of the Twenty-seventh National Conference on Artificial Intelligence (AAAI'13)},
   editor = {M. {desJardins} and M. Littman},
-<<<<<<< HEAD
   booktitle = {Proceedings of the Twenty-seventh National Conference on Artificial Intelligence (AAAI'13)},
-  publisher = {AAAI Press},
-=======
-  booktitle = {Proceedings of the Twenty-Seventh National Conference on Artificial Intelligence (AAAI'13)},
-  publisher = {{AAAI} Press},
->>>>>>> 992c2894
+  publisher = {{AAAI} Press},
   year = {2013}
 }
 
 @proceedings{aaai14,
   title = {Proceedings of the Twenty-eighth National Conference on Artificial Intelligence (AAAI'14)},
   editor = {C. Brodley and P. Stone},
-<<<<<<< HEAD
   booktitle = {Proceedings of the Twenty-eighth National Conference on Artificial Intelligence (AAAI'14)},
-  publisher = {AAAI Press},
-=======
-  booktitle = {Proceedings of the Twenty-Eighth National Conference on Artificial Intelligence (AAAI'14)},
-  publisher = {{AAAI} Press},
->>>>>>> 992c2894
+  publisher = {{AAAI} Press},
   year = {2014}
 }
 
 @proceedings{aaai15,
   title = {Proceedings of the Twenty-ninth National Conference on Artificial Intelligence (AAAI'15)},
   editor = {B. Bonet and S. Koenig},
-<<<<<<< HEAD
   booktitle = {Proceedings of the Twenty-ninth National Conference on Artificial Intelligence (AAAI'15)},
-  publisher = {AAAI Press},
-=======
-  booktitle = {Proceedings of the Twenty-Ninth National Conference on Artificial Intelligence (AAAI'15)},
-  publisher = {{AAAI} Press},
->>>>>>> 992c2894
+  publisher = {{AAAI} Press},
   year = {2015}
 }
 
@@ -3445,19 +3425,19 @@
   year = {2014}
 }
 
-<<<<<<< HEAD
 @proceedings{prl21,
   title = {Proceedings of the ICAPS 2021 Workshop on Planning and Reinforcement Learning (PRL'21)},
   editor = {H. Palacios},
   booktitle = {Proceedings of the ICAPS 2021 Workshop on Planning and Reinforcement Learning (PRL'21)},
-=======
+  year = {2021}
+}
+
 @proceedings{prima20,
   title = {Proceedings of the Twenty-third International Conference on Principles and Practice of Multi-Agent Systems (PRIMA'20)},
   editor = {T. Uchiya and Q. Bai and I. Mars{\'a}{-}Maestre},
   booktitle = {Proceedings of the Twenty-third International Conference on Principles and Practice of Multi-Agent Systems (PRIMA'20)},
   publisher = springer,
   series = lncs,
->>>>>>> 992c2894
   year = {2021}
 }
 
